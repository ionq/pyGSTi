"""
Functions for selecting a complete set of germs for a GST analysis.
"""
#***************************************************************************************************
# Copyright 2015, 2019 National Technology & Engineering Solutions of Sandia, LLC (NTESS).
# Under the terms of Contract DE-NA0003525 with NTESS, the U.S. Government retains certain rights
# in this software.
# Licensed under the Apache License, Version 2.0 (the "License"); you may not use this file except
# in compliance with the License.  You may obtain a copy of the License at
# http://www.apache.org/licenses/LICENSE-2.0 or in the LICENSE file in the root pyGSTi directory.
#***************************************************************************************************

import warnings as _warnings

import numpy as _np
import numpy.linalg as _nla

from .. import objects as _objs
from .. import construction as _constr
from ..tools import mpitools as _mpit
from ..tools import slicetools as _slct
from . import grasp as _grasp
from . import scoring as _scoring

FLOATSIZE = 8  # in bytes: TODO: a better way


def find_germs(target_model, randomize=True, randomization_strength=1e-2,
               num_gs_copies=5, seed=None, candidate_germ_counts=None,
               candidate_seed=None, force="singletons", algorithm='greedy',
               algorithm_kwargs=None, mem_limit=None, comm=None,
               profiler=None, verbosity=1):
    """
    Generate a germ set for doing GST with a given target model.

    This function provides a streamlined interface to a variety of germ
    selection algorithms. It's goal is to provide a method that typical users
    can run by simply providing a target model and leaving all other settings
    at their default values, while providing flexibility for users desiring
    more control to fine tune some of the general and algorithm-specific
    details.

    Currently, to break troublesome degeneracies and provide some confidence
    that the chosen germ set is amplificationally complete (AC) for all
    models in a neighborhood of the target model (rather than only the
    target model), an ensemble of models with random unitary perturbations
    to their gates must be provided or generated.

    Parameters
    ----------
    target_model : Model or list of Model
        The model you are aiming to implement, or a list of models that are
        copies of the model you are trying to implement (either with or
        without random unitary perturbations applied to the models).

    randomize : bool, optional
        Whether or not to add random unitary perturbations to the model(s)
        provided.

    randomization_strength : float, optional
        The size of the random unitary perturbations applied to gates in the
        model. See :meth:`~pygsti.objects.Model.randomize_with_unitary`
        for more details.

    num_gs_copies : int, optional
        The number of copies of the original model that should be used.

    seed : int, optional
        Seed for generating random unitary perturbations to models. Also
        passed along to stochastic germ-selection algorithms.

    candidate_germ_counts : dict, optional
        A dictionary of *germ_length* : *count* key-value pairs, specifying
        the germ "candidate list" - a list of potential germs to draw from.
        *count* is either an integer specifying the number of random germs
        considered at the given *germ_length* or the special values `"all upto"`
        that considers all of the of all non-equivalent germs of length up to
        the corresponding *germ_length*.  If None, all germs of up to length
        6 are used, the equivalent of `{6: 'all upto'}`.

    candidate_seed : int, optional
        A seed value used when randomly selecting candidate germs.  For each
        germ length being randomly selected, the germ length is added to
        the value of `candidate_seed` to get the actual seed used.

    force : str or list, optional
        A list of Circuits which *must* be included in the final germ set.
        If set to the special string "singletons" then all length-1 strings will
        be included.  Seting to None is the same as an empty list.

    algorithm : {'greedy', 'grasp', 'slack'}, optional
        Specifies the algorithm to use to generate the germ set. Current
        options are:
        'greedy'
            Add germs one-at-a-time until the set is AC, picking the germ that
            improves the germ-set score by the largest amount at each step. See
            :func:`find_germs_breadthfirst` for more details.
        'grasp'
            Use GRASP to generate random greedy germ sets and then locally
            optimize them. See :func:`find_germs_grasp` for more
            details.
        'slack'
            From a initial set of germs, add or remove a germ at each step in
            an attempt to improve the germ-set score. Will allow moves that
            degrade the score in an attempt to escape local optima as long as
            the degredation is within some specified amount of "slack". See
            :func:`find_germs_integer_slack` for more details.

    algorithm_kwargs : dict
        Dictionary of ``{'keyword': keyword_arg}`` pairs providing keyword
        arguments for the specified `algorithm` function. See the documentation
        for functions referred to in the `algorithm` keyword documentation for
        what options are available for each algorithm.

    mem_limit : int, optional
        A rough memory limit in bytes which restricts the amount of intermediate
        values that are computed and stored.

    comm : mpi4py.MPI.Comm, optional
        When not None, an MPI communicator for distributing the computation
        across multiple processors.

    profiler : Profiler, optional
        A profiler object used for to track timing and memory usage.

    verbosity : int, optional
        The verbosity level of the :class:`~pygsti.objects.VerbosityPrinter`
        used to print log messages.

    Returns
    -------
    list of Circuit
        A list containing the germs making up the germ set.
    """
    printer = _objs.VerbosityPrinter.create_printer(verbosity, comm)
    modelList = _setup_model_list(target_model, randomize,
                                  randomization_strength, num_gs_copies, seed)
    gates = list(target_model.operations.keys())
    availableGermsList = []
    if candidate_germ_counts is None: candidate_germ_counts = {6: 'all upto'}
    for germLength, count in candidate_germ_counts.items():
        if count == "all upto":
            availableGermsList.extend(_constr.list_all_circuits_without_powers_and_cycles(
                gates, max_length=germLength))
        else:
            seed = None if candidate_seed is None else candidate_seed + germLength
            availableGermsList.extend(_constr.list_random_circuits_onelen(
                gates, germLength, count, seed=seed))

    if algorithm_kwargs is None:
        # Avoid danger of using empty dict for default value.
        algorithm_kwargs = {}

    if algorithm == 'greedy':
        printer.log('Using greedy algorithm.', 1)
        # Define defaults for parameters that currently have no default or
        # whose default we want to change.
        default_kwargs = {
            'germs_list': availableGermsList,
            'randomize': False,
            'seed': seed,
            'verbosity': max(0, verbosity - 1),
            'force': force,
            'score_func': 'all',
            'comm': comm,
            'mem_limit': mem_limit,
            'profiler': profiler
        }
        for key in default_kwargs:
            if key not in algorithm_kwargs:
                algorithm_kwargs[key] = default_kwargs[key]
        germList = find_germs_breadthfirst(model_list=modelList,
                                           **algorithm_kwargs)
        if germList is not None:
            germsetScore = compute_germ_set_score(
                germList, neighborhood=modelList,
                score_func=algorithm_kwargs['score_func'])
            printer.log('Constructed germ set:', 1)
            printer.log(str([germ.str for germ in germList]), 1)
            printer.log('Score: {}'.format(germsetScore), 1)
    elif algorithm == 'grasp':
        printer.log('Using GRASP algorithm.', 1)
        # Define defaults for parameters that currently have no default or
        # whose default we want to change.
        default_kwargs = {
            'alpha': 0.1,   # No real reason for setting this value of alpha.
            'germs_list': availableGermsList,
            'randomize': False,
            'seed': seed,
            'verbosity': max(0, verbosity - 1),
            'force': force,
            'return_all': False,
            'score_func': 'all',
        }
        for key in default_kwargs:
            if key not in algorithm_kwargs:
                algorithm_kwargs[key] = default_kwargs[key]
        germList = find_germs_grasp(model_list=modelList,
                                    **algorithm_kwargs)
        printer.log('Constructed germ set:', 1)

        if algorithm_kwargs['return_all'] and germList[0] is not None:
            germsetScore = compute_germ_set_score(
                germList[0], neighborhood=modelList,
                score_func=algorithm_kwargs['score_func'])
            printer.log(str([germ.str for germ in germList[0]]), 1)
            printer.log('Score: {}'.format(germsetScore))
        elif not algorithm_kwargs['return_all'] and germList is not None:
            germsetScore = compute_germ_set_score(germList,
                                                  neighborhood=modelList)
            printer.log(str([germ.str for germ in germList]), 1)
            printer.log('Score: {}'.format(germsetScore), 1)
    elif algorithm == 'slack':
        printer.log('Using slack algorithm.', 1)
        # Define defaults for parameters that currently have no default or
        # whose default we want to change.
        default_kwargs = {
            'germs_list': availableGermsList,
            'randomize': False,
            'seed': seed,
            'verbosity': max(0, verbosity - 1),
            'force': force,
            'score_func': 'all',
        }
        if ('slack_frac' not in algorithm_kwargs
                and 'fixed_slack' not in algorithm_kwargs):
            algorithm_kwargs['slack_frac'] = 0.1
        for key in default_kwargs:
            if key not in algorithm_kwargs:
                algorithm_kwargs[key] = default_kwargs[key]
        germList = find_germs_integer_slack(modelList,
                                            **algorithm_kwargs)
        if germList is not None:
            germsetScore = compute_germ_set_score(
                germList, neighborhood=modelList,
                score_func=algorithm_kwargs['score_func'])
            printer.log('Constructed germ set:', 1)
            printer.log(str([germ.str for germ in germList]), 1)
            printer.log('Score: {}'.format(germsetScore), 1)
    else:
        raise ValueError("'{}' is not a valid algorithm "
                         "identifier.".format(algorithm))

    return germList


def compute_germ_set_score(germs, target_model=None, neighborhood=None,
                           neighborhood_size=5,
                           randomization_strength=1e-2, score_func='all',
                           op_penalty=0.0, l1_penalty=0.0):
    """
    Calculate the score of a germ set with respect to a model.

    More precisely, this function computes the maximum score (roughly equal
    to the number of amplified parameters) for a cloud of models.
    If `target_model` is given, it serves as the center of the cloud,
    otherwise the cloud must be supplied directly via `neighborhood`.


    Parameters
    ----------
    germs : list
        The germ set

    target_model : Model, optional
        The target model, used to generate a neighborhood of randomized models.

    neighborhood : list of Models, optional
        The "cloud" of models for which scores are computed.  If not None, this
        overrides `target_model`, `neighborhood_size`, and `randomization_strength`.

    neighborhood_size : int, optional
        Number of randomized models to construct around `target_model`.

    randomization_strength : float, optional
        Strength of unitary randomizations, as passed to :method:`target_model.randomize_with_unitary`.

    score_func : {'all', 'worst'}
        Sets the objective function for scoring the eigenvalues. If 'all',
        score is ``sum(1/input_array)``. If 'worst', score is ``1/min(input_array)``.

    op_penalty : float, optional
        Coefficient for a penalty linear in the sum of the germ lengths.

    l1_penalty : float, optional
        Coefficient for a penalty linear in the number of germs.

    Returns
    -------
    CompositeScore
        The maximum score for `germs`, indicating how many parameters it amplifies.
    """
    def score_fn(x): return _scoring.list_score(x, score_func=score_func)
    if neighborhood is None:
        neighborhood = [target_model.randomize_with_unitary(randomization_strength)
                        for n in range(neighborhood_size)]
    scores = [compute_composite_germ_set_score(score_fn, model=model,
                                               partial_germs_list=germs,
                                               op_penalty=op_penalty,
                                               l1_penalty=l1_penalty)
              for model in neighborhood]

    return max(scores)


def _get_model_params(model_list):
    """
    Get the number of gates and gauge parameters of the models in a list.

    Also verifies all models have the same number of gates and gauge parameters.

    Parameters
    ----------
    model_list : list of Model
        A list of models for which you want an AC germ set.

    Returns
    -------
    reducedModelList : list of Model
        The original list of models with SPAM removed
    numGaugeParams : int
        The number of non-SPAM gauge parameters for all models.
    numNonGaugeParams : int
        The number of non-SPAM non-gauge parameters for all models.
    numOps : int
        The number of gates for all models.

    Raises
    ------
    ValueError
        If the number of gauge parameters or gates varies among the models.
    """
    # We don't care about SPAM, since it can't be amplified.
    reducedModelList = [_remove_spam_vectors(model)
                        for model in model_list]

    # All the models should have the same number of parameters and gates, but
    # let's be paranoid here for the time being and make sure.
    numGaugeParamsList = [reducedModel.num_gauge_params()
                          for reducedModel in reducedModelList]
    numGaugeParams = numGaugeParamsList[0]
    if not all([numGaugeParams == otherNumGaugeParams
                for otherNumGaugeParams in numGaugeParamsList[1:]]):
        raise ValueError("All models must have the same number of gauge "
                         "parameters!")

    numNonGaugeParamsList = [reducedModel.num_nongauge_params()
                             for reducedModel in reducedModelList]
    numNonGaugeParams = numNonGaugeParamsList[0]
    if not all([numNonGaugeParams == otherNumNonGaugeParams
                for otherNumNonGaugeParams in numNonGaugeParamsList[1:]]):
        raise ValueError("All models must have the same number of non-gauge "
                         "parameters!")

    numOpsList = [len(reducedModel.operations)
                  for reducedModel in reducedModelList]
    numOps = numOpsList[0]
    if not all([numOps == otherNumOps
                for otherNumOps in numOpsList[1:]]):
        raise ValueError("All models must have the same number of gates!")

    return reducedModelList, numGaugeParams, numNonGaugeParams, numOps


def _setup_model_list(model_list, randomize, randomization_strength,
                      num_copies, seed):
    """
    Sets up a list of randomize models (helper function).
    """
    if not isinstance(model_list, (list, tuple)):
        model_list = [model_list]
    if len(model_list) > 1 and num_copies is not None:
        _warnings.warn("Ignoring num_copies={} since multiple models were "
                       "supplied.".format(num_copies))

    if randomize:
        model_list = randomize_model_list(model_list, randomization_strength,
                                          num_copies, seed)

    return model_list


def compute_composite_germ_set_score(score_fn, threshold_ac=1e6, init_n=1,
                                     partial_deriv_dagger_deriv=None, model=None,
                                     partial_germs_list=None, eps=None, num_gauge_params=None,
                                     op_penalty=0.0, germ_lengths=None, l1_penalty=0.0):
    """
    Compute the score for a germ set when it is not AC against a model.

    Normally scores computed for germ sets against models for which they are
    not AC will simply be astronomically large. This is fine if AC is all you
    care about, but not so useful if you want to compare partial germ sets
    against one another to see which is closer to being AC. This function
    will see if the germ set is AC for the parameters corresponding to the
    largest `N` eigenvalues for increasing `N` until it finds a value of `N`
    for which the germ set is not AC or all the non gauge parameters are
    accounted for and report the value of `N` as well as the score.
    This allows partial germ set scores to be compared against one-another
    sensibly, where a larger value of `N` always beats a smaller value of `N`,
    and ties in the value of `N` are broken by the score for that value of `N`.

    Parameters
    ----------
    score_fn : callable
        A function that takes as input a list of sorted eigenvalues and returns
        a score for the partial germ set based on those eigenvalues, with lower
        scores indicating better germ sets. Usually some flavor of
        :func:`~pygsti.algorithms.scoring.list_score`.

    threshold_ac : float, optional
        Value which the score (before penalties are applied) must be lower than
        for the germ set to be considered AC.

    init_n : int
        The number of largest eigenvalues to begin with checking.

    partial_deriv_dagger_deriv : numpy.array, optional
        Array with three axes, where the first axis indexes individual germs
        within the partial germ set and the remaining axes index entries in the
        positive square of the Jacobian of each individual germ's parameters
        with respect to the model parameters.
        If this array is not supplied it will need to be computed from
        `germs_list` and `model`, which will take longer, so it is recommended
        to precompute this array if this routine will be called multiple times.

    model : Model, optional
        The model against which the germ set is to be scored. Not needed if
        `partial_deriv_dagger_deriv` is provided.

    partial_germs_list : list of Circuit, optional
        The list of germs in the partial germ set to be evaluated. Not needed
        if `partial_deriv_dagger_deriv` (and `germ_lengths` when
        ``op_penalty > 0``) are provided.

    eps : float, optional
        Used when calculating `partial_deriv_dagger_deriv` to determine if two
        eigenvalues are equal (see :func:`_bulk_twirled_deriv` for details). Not
        used if `partial_deriv_dagger_deriv` is provided.

    num_gauge_params : int
        The number of gauge parameters of the model. Not needed if `model`
        is provided.

    op_penalty : float, optional
        Coefficient for a penalty linear in the sum of the germ lengths.

    germ_lengths : numpy.array, optional
        The length of each germ. Not needed if `op_penalty` is ``0.0`` or
        `partial_germs_list` is provided.

    l1_penalty : float, optional
        Coefficient for a penalty linear in the number of germs.

    Returns
    -------
    CompositeScore
        The score for the germ set indicating how many parameters it amplifies
        and its numerical score restricted to those parameters.
    """
    if partial_deriv_dagger_deriv is None:
        if model is None or partial_germs_list is None:
            raise ValueError("Must provide either partial_deriv_dagger_deriv or "
                             "(model, partial_germs_list)!")
        else:
            pDDD_kwargs = {'model': model, 'germs_list': partial_germs_list}
            if eps is not None:
                pDDD_kwargs['eps'] = eps
            if germ_lengths is not None:
                pDDD_kwargs['germ_lengths'] = germ_lengths
            partial_deriv_dagger_deriv = _compute_bulk_twirled_ddd(**pDDD_kwargs)

    if num_gauge_params is None:
        if model is None:
            raise ValueError("Must provide either num_gauge_params or model!")
        else:
            num_gauge_params = _remove_spam_vectors(model).num_gauge_params()

    # Calculate penalty scores
    numGerms = partial_deriv_dagger_deriv.shape[0]
    l1Score = l1_penalty * numGerms
    opScore = 0.0
    if op_penalty != 0.0:
        if germ_lengths is None:
            if partial_germs_list is None:
                raise ValueError("Must provide either germ_lengths or "
                                 "partial_germs_list when op_penalty != 0.0!")
            else:
                germ_lengths = _np.array([len(germ)
                                         for germ in partial_germs_list])
        opScore = op_penalty * _np.sum(germ_lengths)

    combinedDDD = _np.sum(partial_deriv_dagger_deriv, axis=0)
    sortedEigenvals = _np.sort(_np.real(_nla.eigvalsh(combinedDDD)))
    observableEigenvals = sortedEigenvals[num_gauge_params:]
    N_AC = 0
    AC_score = _np.inf
    for N in range(init_n, len(observableEigenvals) + 1):
        scoredEigenvals = observableEigenvals[-N:]
        candidate_AC_score = score_fn(scoredEigenvals)
        if candidate_AC_score > threshold_ac:
            break   # We've found a set of parameters for which the germ set
            # is not AC.
        else:
            AC_score = candidate_AC_score
            N_AC = N

    # OLD Apply penalties to the minor score; major part is just #amplified
    #major_score = N_AC
    #minor_score = AC_score + l1Score + opScore

    # Apply penalties to the major score
    major_score = -N_AC + opScore + l1Score
    minor_score = AC_score
    ret = _scoring.CompositeScore(major_score, minor_score, N_AC)
    #DEBUG: ret.extra = {'opScore': opScore,
    #    'sum(germ_lengths)': _np.sum(germ_lengths), 'l1': l1Score}
    return ret


def _compute_bulk_twirled_ddd(model, germs_list, eps=1e-6, check=False,
                              germ_lengths=None, comm=None):
    """
    Calculate the positive squares of the germ Jacobians.

    twirledDerivDaggerDeriv == array J.H*J contributions from each germ
    (J=Jacobian) indexed by (iGerm, iModelParam1, iModelParam2)
    size (nGerms, vec_model_dim, vec_model_dim)

    Parameters
    ----------
    model : Model
        The model defining the parameters to differentiate with respect to.

    germs_list : list
        The germ set

    eps : float, optional
        Tolerance used for testing whether two eigenvectors are degenerate
        (i.e. abs(eval1 - eval2) < eps ? )

    check : bool, optional
        Whether to perform internal consistency checks, at the expense of
        making the function slower.

    germ_lengths : numpy.ndarray, optional
        A pre-computed array of the length (depth) of each germ.

    comm : mpi4py.MPI.Comm, optional
        When not ``None``, an MPI communicator for distributing the computation
        across multiple processors.

    Returns
    -------
    twirledDerivDaggerDeriv : numpy.ndarray
        A complex array of shape `(len(germs), model.num_params(), model.num_params())`.
    """
    if germ_lengths is None:
        germ_lengths = _np.array([len(germ) for germ in germs_list])

    twirledDeriv = _bulk_twirled_deriv(model, germs_list, eps, check, comm) / germ_lengths[:, None, None]

    #OLD: slow, I think because conjugate *copies* a large tensor, causing a memory bottleneck
    #twirledDerivDaggerDeriv = _np.einsum('ijk,ijl->ikl',
    #                                     _np.conjugate(twirledDeriv),
    #                                     twirledDeriv)

    #NEW: faster, one-germ-at-a-time computation requires less memory.
    nGerms, _, vec_model_dim = twirledDeriv.shape
    twirledDerivDaggerDeriv = _np.empty((nGerms, vec_model_dim, vec_model_dim),
                                        dtype=_np.complex)
    for i in range(nGerms):
        twirledDerivDaggerDeriv[i, :, :] = _np.dot(
            twirledDeriv[i, :, :].conjugate().T, twirledDeriv[i, :, :])

    return twirledDerivDaggerDeriv


def _compute_twirled_ddd(model, germ, eps=1e-6):
    """
    Calculate the positive squares of the germ Jacobian.

    twirledDerivDaggerDeriv == array J.H*J contributions from `germ`
    (J=Jacobian) indexed by (iModelParam1, iModelParam2)
    size (vec_model_dim, vec_model_dim)

    Parameters
    ----------
    model : Model
        The model defining the parameters to differentiate with respect to.

    germ : Circuit
        The (single) germ circuit to consider.  `J` above is the twirled
        derivative of this circuit's action (process matrix).

    eps : float, optional
        Tolerance used for testing whether two eigenvectors are degenerate
        (i.e. abs(eval1 - eval2) < eps ? )

    Returns
    -------
    numpy.ndarray
    """
    twirledDeriv = _twirled_deriv(model, germ, eps) / len(germ)
    #twirledDerivDaggerDeriv = _np.einsum('jk,jl->kl',
    #                                     _np.conjugate(twirledDeriv),
    #                                     twirledDeriv)
    twirledDerivDaggerDeriv = _np.tensordot(_np.conjugate(twirledDeriv),
                                            twirledDeriv, (0, 0))

    return twirledDerivDaggerDeriv


def _germ_set_score_slack(weights, model_num, score_func, deriv_dagger_deriv_list,
                          force_indices, force_score,
                          n_gauge_params, op_penalty, germ_lengths, l1_penalty=1e-2,
                          score_dict=None):
    """
    Returns a germ set "score" in which smaller is better.

    Also returns intentionally bad score (`force_score`) if `weights` is zero on any of
    the "forced" germs (i.e. at any index in `forcedIndices`).
    This function is included for use by :func:`find_germs_integer_slack`,
    but is not convenient for just computing the score of a germ set. For that,
    use :func:`compute_germ_set_score`.

    Parameters
    ----------
    weights : list
        The per-germ "selection weight", indicating whether the germ
        is present in the selected germ set or not.

    model_num : int
        index into `deriv_dagger_deriv_list` indicating which model (typically in
        a neighborhood) we're computing scores for.

    score_func : {'all', 'worst'}
        Sets the objective function for scoring the eigenvalues. If 'all',
        score is ``sum(1/input_array)``. If 'worst', score is ``1/min(input_array)``.

    deriv_dagger_deriv_list : numpy.ndarray
        Array of J.T * J contributions for each model.

    force_indices : list of ints
        Indices marking the germs that *must* be in the final set (or else `force_score`
        will be returned).

    force_score : float
        The score that is returned when any of the germs indexed by `force_indices` are
        not present (i.e. their weights are <= 0).

    n_gauge_params : int
        The number of gauge (not amplifiable) parameters in the model.

    op_penalty : float
        Coefficient for a penalty linear in the sum of the germ lengths.

    germ_lengths : numpy.ndarray
        A pre-computed array of the length (depth) of each germ.

    l1_penalty : float
        Coefficient for a penalty linear in the number of germs.

    score_dict : dict, optional
        A dictionary to cache the score valies for the given `model_num` and
        `weights`, i.e. `score_dict[model_num, tuple(weights)]` is set to the
        returned value.

    Returns
    -------
    float
    """
    if force_indices is not None and _np.any(weights[force_indices] <= 0):
        score = force_score
    else:
        #combinedDDD = _np.einsum('i,ijk', weights,
        #                         deriv_dagger_deriv_list[model_num])
        combinedDDD = _np.squeeze(
            _np.tensordot(_np.expand_dims(weights, 1),
                          deriv_dagger_deriv_list[model_num], (0, 0)))
        assert len(combinedDDD.shape) == 2

        sortedEigenvals = _np.sort(_np.real(_nla.eigvalsh(combinedDDD)))
        observableEigenvals = sortedEigenvals[n_gauge_params:]
        score = (_scoring.list_score(observableEigenvals, score_func)
                 + l1_penalty * _np.sum(weights)
                 + op_penalty * _np.dot(germ_lengths, weights))
    if score_dict is not None:
        # Side effect: calling _germ_set_score_slack caches result in score_dict
        score_dict[model_num, tuple(weights)] = score
    return score


def randomize_model_list(model_list, randomization_strength, num_copies,
                         seed=None):
    """
    Applies random unitary perturbations to a model or list of models.

    If `model_list` is a length-1 list, then `num_copies` determines how
    many randomizations to create.  If `model_list` containes multiple
    models, then `num_copies` must be `None` and each model is
    randomized once to create the corresponding returned model.

    Parameters
    ----------
    model_list : Model or list
        A list of Model objects.

    randomization_strength : float, optional
        Strength of unitary randomizations, as passed to :method:`Model.randomize_with_unitary`.

    num_copies : int
        The number of random perturbations of `model_list[0]` to generate when
        `len(model_list) == 1`.  A value of `None` will result in 1 copy.  If
        `len(model_list) > 1` then `num_copies` must be set to None.

    seed : int, optional
        Starting seed for randomization.  Successive randomizations receive
        successive seeds.  `None` results in random seeds.

    Returns
    -------
    list
        A list of the randomized Models.
    """
    if len(model_list) > 1 and num_copies is not None:
        raise ValueError("Input multiple models XOR request multiple "
                         "copies only!")

    newmodelList = []
    if len(model_list) > 1:
        for modelnum, model in enumerate(model_list):
            newmodelList.append(model.randomize_with_unitary(
                randomization_strength,
                seed=None if seed is None else seed + modelnum))
    else:
        for modelnum in range(num_copies if num_copies is not None else 1):
            newmodelList.append(model_list[0].randomize_with_unitary(
                randomization_strength,
                seed=None if seed is None else seed + modelnum))
    return newmodelList


def test_germs_list_completeness(model_list, germs_list, score_func, threshold):
    """
    Check to see if the germs_list is amplificationally complete (AC).

    Checks for AC with respect to all the Models in `model_list`, returning
    the index of the first Model for which it is not AC or `-1` if it is AC
    for all Models.

    Parameters
    ----------
    model_list : list
        A list of models to test.  Often this list is a neighborhood ("cloud") of
        models around a model of interest.

    germs_list : list
        A list of the germ :class:`Circuit`s (the "germ set") to test for completeness.

    score_func : {'all', 'worst'}
        Sets the objective function for scoring the eigenvalues. If 'all',
        score is ``sum(1/eigval_array)``. If 'worst', score is ``1/min(eigval_array)``.

    threshold : float, optional
        An eigenvalue of jacobian^T*jacobian is considered zero and thus a
        parameter un-amplified when its reciprocal is greater than threshold.
        Also used for eigenvector degeneracy testing in twirling operation.

    Returns
    -------
    int
        The index of the first model in `model_list` to fail the amplficational
        completeness test.
    """
    for modelNum, model in enumerate(model_list):
        initial_test = test_germ_set_infl(model, germs_list,
                                          score_func=score_func,
                                          threshold=threshold)
        if not initial_test:
            return modelNum

    # If the germs_list is complete for all models, return -1
    return -1


def _remove_spam_vectors(model):
    """
    Returns a copy of `model` with state preparations and effects removed.

    Parameters
    ----------
    model : Model
        The model to act on.

    Returns
    -------
    Model
    """
    reducedModel = model.copy()
    for prepLabel in list(reducedModel.preps.keys()):
        del reducedModel.preps[prepLabel]
    for povmLabel in list(reducedModel.povms.keys()):
        del reducedModel.povms[povmLabel]
    return reducedModel


def _num_non_spam_gauge_params(model):
    """
    Return the number of non-gauge, non-SPAM parameters in `model`.

    Equivalent to `_remove_spam_vectors(model).num_gauge_params()`.

    Parameters
    ---------
    model : Model

    Parameters
    ----------
    model : Model
        The model to act on.

    Returns
    -------
    int
    """
    return _remove_spam_vectors(model).num_gauge_params()


# wrt is op_dim x op_dim, so is M, Minv, Proj
# so SOP is op_dim^2 x op_dim^2 and acts on vectorized *gates*
# Recall vectorizing identity (when vec(.) concats rows as flatten does):
#     vec( A * X * B ) = A tensor B^T * vec( X )
def _super_op_for_perfect_twirl(wrt, eps):
    """Return super operator for doing a perfect twirl with respect to wrt.
    """
    assert wrt.shape[0] == wrt.shape[1]  # only square matrices allowed
    dim = wrt.shape[0]
    SuperOp = _np.zeros((dim**2, dim**2), 'complex')

    # Get spectrum and eigenvectors of wrt
    wrtEvals, wrtEvecs = _np.linalg.eig(wrt)
    wrtEvecsInv = _np.linalg.inv(wrtEvecs)

    # We want to project  X -> M * (Proj_i * (Minv * X * M) * Proj_i) * Minv,
    # where M = wrtEvecs. So A = B = M * Proj_i * Minv and so
    # superop = A tensor B^T == A tensor A^T
    # NOTE: this == (A^T tensor A)^T while *Maple* germ functions seem to just
    # use A^T tensor A -> ^T difference
    for i in range(dim):
        # Create projector onto i-th eigenspace (spanned by i-th eigenvector
        # and other degenerate eigenvectors)
        Proj_i = _np.diag([(1 if (abs(wrtEvals[i] - wrtEvals[j]) <= eps)
                            else 0) for j in range(dim)])
        A = _np.dot(wrtEvecs, _np.dot(Proj_i, wrtEvecsInv))
        #if _np.linalg.norm(A.imag) > 1e-6:
        #    print("DB: imag = ",_np.linalg.norm(A.imag))
        #assert(_np.linalg.norm(A.imag) < 1e-6)
        #A = _np.real(A)
        # Need to normalize, because we are overcounting projectors onto
        # subspaces of dimension d > 1, giving us d * Proj_i tensor Proj_i^T.
        # We can fix this with a division by tr(Proj_i) = d.
        SuperOp += _np.kron(A, A.T) / _np.trace(Proj_i)
        # SuperOp += _np.kron(A.T,A) # Mimic Maple version (but I think this is
        # wrong... or it doesn't matter?)
    return SuperOp  # a op_dim^2 x op_dim^2 matrix


def _sq_sing_vals_from_deriv(deriv, weights=None):
    """
    Calculate the squared singular values of the Jacobian of the germ set.

    Parameters
    ----------
    deriv : numpy.array
        Array of shape ``(nGerms, flattened_op_dim, vec_model_dim)``. Each
        sub-array corresponding to an individual germ is the Jacobian of the
        vectorized gate representation of that germ raised to some power with
        respect to the model parameters, normalized by dividing by the length
        of each germ after repetition.

    weights : numpy.array
        Array of length ``nGerms``, giving the relative contributions of each
        individual germ's Jacobian to the combined Jacobian (which is calculated
        as a convex combination of the individual Jacobians).

    Returns
    -------
    numpy.array
        The sorted squared singular values of the combined Jacobian of the germ
        set.
    """
    # shape (nGerms, vec_model_dim, vec_model_dim)
    derivDaggerDeriv = _np.einsum('ijk,ijl->ikl', _np.conjugate(deriv), deriv)
    # awkward to convert to tensordot, so leave as einsum

    # Take the average of the D^dagger*D/L^2 matrices associated with each germ
    # with optional weights.
    combinedDDD = _np.average(derivDaggerDeriv, weights=weights, axis=0)
    sortedEigenvals = _np.sort(_np.real(_nla.eigvalsh(combinedDDD)))

    return sortedEigenvals


def _twirled_deriv(model, circuit, eps=1e-6):
    """
    Compute the "Twirled Derivative" of a circuit.

    The twirled derivative is obtained by acting on the standard derivative of
    a circuit with the twirling superoperator.

    Parameters
    ----------
    model : Model object
        The Model which associates operation labels with operators.

    circuit : Circuit object
        A twirled derivative of this circuit's action (process matrix) is taken.

    eps : float, optional
        Tolerance used for testing whether two eigenvectors are degenerate
        (i.e. abs(eval1 - eval2) < eps ? )

    Returns
    -------
    numpy array
        An array of shape (op_dim^2, num_model_params)
    """
    prod = model.sim.product(circuit)

    # flattened_op_dim x vec_model_dim
    dProd = model.sim.dproduct(circuit, flat=True)

    # flattened_op_dim x flattened_op_dim
    twirler = _super_op_for_perfect_twirl(prod, eps)

    # flattened_op_dim x vec_model_dim
    return _np.dot(twirler, dProd)


def _bulk_twirled_deriv(model, circuits, eps=1e-6, check=False, comm=None):
    """
    Compute the "Twirled Derivative" of a set of circuits.

    The twirled derivative is obtained by acting on the standard derivative of
    a circuit with the twirling superoperator.

    Parameters
    ----------
    model : Model object
        The Model which associates operation labels with operators.

    circuits : list of Circuit objects
        A twirled derivative of this circuit's action (process matrix) is taken.

    eps : float, optional
        Tolerance used for testing whether two eigenvectors are degenerate
        (i.e. abs(eval1 - eval2) < eps ? )

    check : bool, optional
        Whether to perform internal consistency checks, at the expense of
        making the function slower.

    comm : mpi4py.MPI.Comm, optional
        When not None, an MPI communicator for distributing the computation
        across multiple processors.

    Returns
    -------
    numpy array
        An array of shape (num_simplified_circuits, op_dim^2, num_model_params)
    """
    if len(model.preps) > 0 or len(model.povms) > 0:
        model = _remove_spam_vectors(model)
        # This function assumes model has no spam elements so `lookup` below
        #  gives indexes into products computed by evalTree.

<<<<<<< HEAD
    evalTree, lookup, _ = model.bulk_evaltree(circuits)
    dProds, prods = model.bulk_dproduct(evalTree, flat=True, return_prods=True, comm=comm)
=======
    resource_alloc = _objs.ResourceAllocation(comm=comm)
    dProds, prods = model.sim.bulk_dproduct(circuits, flat=True, return_prods=True, resource_alloc=resource_alloc)
>>>>>>> 54c2d5af
    op_dim = model.dim
    fd = op_dim**2  # flattened gate dimension
    nCircuits = len(circuits)

    ret = _np.empty((nCircuits, fd, dProds.shape[1]), 'complex')
    for i in range(nCircuits):
        # flattened_op_dim x flattened_op_dim
        twirler = _super_op_for_perfect_twirl(prods[i], eps)

        # flattened_op_dim x vec_model_dim
        ret[i] = _np.dot(twirler, dProds[i * fd:(i + 1) * fd])

    if check:
        for i, circuit in enumerate(circuits):
            chk_ret = _twirled_deriv(model, circuit, eps)
            if _nla.norm(ret[i] - chk_ret) > 1e-6:
                _warnings.warn("bulk twirled derivative norm mismatch = "
                               "%g - %g = %g"
                               % (_nla.norm(ret[i]), _nla.norm(chk_ret),
                                  _nla.norm(ret[i] - chk_ret)))  # pragma: no cover

    return ret  # nSimplifiedCircuits x flattened_op_dim x vec_model_dim


def test_germ_set_finitel(model, germs_to_test, length, weights=None,
                          return_spectrum=False, tol=1e-6):
    """
    Test whether a set of germs is able to amplify all non-gauge parameters.

    Parameters
    ----------
    model : Model
        The Model (associates operation matrices with operation labels).

    germs_to_test : list of Circuits
        List of germ circuits to test for completeness.

    length : int
        The finite length to use in amplification testing.  Larger
        values take longer to compute but give more robust results.

    weights : numpy array, optional
        A 1-D array of weights with length equal len(germs_to_test),
        which multiply the contribution of each germ to the total
        jacobian matrix determining parameter amplification. If
        None, a uniform weighting of 1.0/len(germs_to_test) is applied.

    return_spectrum : bool, optional
        If True, return the jacobian^T*jacobian spectrum in addition
        to the success flag.

    tol : float, optional
        Tolerance: an eigenvalue of jacobian^T*jacobian is considered
        zero and thus a parameter un-amplified when it is less than tol.

    Returns
    -------
    success : bool
        Whether all non-gauge parameters were amplified.
    spectrum : numpy array
        Only returned when `return_spectrum` is ``True``.  Sorted array of
        eigenvalues (from small to large) of the jacobian^T * jacobian
        matrix used to determine parameter amplification.
    """
    # Remove any SPAM vectors from model since we only want
    # to consider the set of *gate* parameters for amplification
    # and this makes sure our parameter counting is correct
    model = _remove_spam_vectors(model)

    nGerms = len(germs_to_test)
    germToPowL = [germ * length for germ in germs_to_test]

    op_dim = model.dim
<<<<<<< HEAD
    evt, lookup, _ = model.bulk_evaltree(germToPowL)

    # shape (nGerms*flattened_op_dim, vec_model_dim)
    dprods = model.bulk_dproduct(evt, flat=True)
    dprods.shape = (evt.num_final_circuits(), op_dim**2, dprods.shape[1])
    prod_inds = [_slct.to_array(lookup[i]) for i in range(nGerms)]
    assert(all([len(x) == 1 for x in prod_inds])), \
        ("Simplified lookup table should have length-1"
         " element slices!  Maybe you're using a"
         " Model without SPAM elements removed?")
    dprods = _np.take(dprods, _np.concatenate(prod_inds), axis=0)
=======
    dprods = model.sim.bulk_dproduct(germToPowL, flat=True)  # shape (nGerms*flattened_op_dim, vec_model_dim)
    dprods.shape = (nGerms, op_dim**2, dprods.shape[1])
>>>>>>> 54c2d5af
    # shape (nGerms, flattened_op_dim, vec_model_dim

    germLengths = _np.array([len(germ) for germ in germs_to_test], 'd')

    normalizedDeriv = dprods / (length * germLengths[:, None, None])

    sortedEigenvals = _sq_sing_vals_from_deriv(normalizedDeriv, weights)

    nGaugeParams = model.num_gauge_params()

    observableEigenvals = sortedEigenvals[nGaugeParams:]

    bSuccess = bool(_scoring.list_score(observableEigenvals, 'worst') < 1 / tol)

    return (bSuccess, sortedEigenvals) if return_spectrum else bSuccess


def test_germ_set_infl(model, germs_to_test, score_func='all', weights=None,
                       return_spectrum=False, threshold=1e6, check=False):
    """
    Test whether a set of germs is able to amplify all non-gauge parameters.

    Parameters
    ----------
    model : Model
        The Model (associates operation matrices with operation labels).

    germs_to_test : list of Circuit
        List of germ circuits to test for completeness.

    score_func : string
        Label to indicate how a germ set is scored. See
        :func:`~pygsti.algorithms.scoring.list_score` for details.

    weights : numpy array, optional
        A 1-D array of weights with length equal len(germs_to_test),
        which multiply the contribution of each germ to the total
        jacobian matrix determining parameter amplification. If
        None, a uniform weighting of 1.0/len(germs_to_test) is applied.

    return_spectrum : bool, optional
        If ``True``, return the jacobian^T*jacobian spectrum in addition
        to the success flag.

    threshold : float, optional
        An eigenvalue of jacobian^T*jacobian is considered zero and thus a
        parameter un-amplified when its reciprocal is greater than threshold.
        Also used for eigenvector degeneracy testing in twirling operation.

    check : bool, optional
        Whether to perform internal consistency checks, at the
        expense of making the function slower.

    Returns
    -------
    success : bool
        Whether all non-gauge parameters were amplified.
    spectrum : numpy array
        Only returned when `return_spectrum` is ``True``.  Sorted array of
        eigenvalues (from small to large) of the jacobian^T * jacobian
        matrix used to determine parameter amplification.
    """
    # Remove any SPAM vectors from model since we only want
    # to consider the set of *gate* parameters for amplification
    # and this makes sure our parameter counting is correct
    model = _remove_spam_vectors(model)

    germLengths = _np.array([len(germ) for germ in germs_to_test], _np.int64)
    twirledDerivDaggerDeriv = _compute_bulk_twirled_ddd(model, germs_to_test,
                                                        1. / threshold, check,
                                                        germLengths)
    # result[i] = _np.dot( twirledDeriv[i].H, twirledDeriv[i] ) i.e. matrix
    # product
    # result[i,k,l] = sum_j twirledDerivH[i,k,j] * twirledDeriv(i,j,l)
    # result[i,k,l] = sum_j twirledDeriv_conj[i,j,k] * twirledDeriv(i,j,l)

    if weights is None:
        nGerms = len(germs_to_test)
        # weights = _np.array( [1.0/nGerms]*nGerms, 'd')
        weights = _np.array([1.0] * nGerms, 'd')

    #combinedTDDD = _np.einsum('i,ijk->jk', weights, twirledDerivDaggerDeriv)
    combinedTDDD = _np.tensordot(weights, twirledDerivDaggerDeriv, (0, 0))
    sortedEigenvals = _np.sort(_np.real(_np.linalg.eigvalsh(combinedTDDD)))

    nGaugeParams = model.num_gauge_params()
    observableEigenvals = sortedEigenvals[nGaugeParams:]

    bSuccess = bool(_scoring.list_score(observableEigenvals, score_func)
                    < threshold)

    return (bSuccess, sortedEigenvals) if return_spectrum else bSuccess


def find_germs_depthfirst(model_list, germs_list, randomize=True,
                          randomization_strength=1e-3, num_copies=None, seed=0, op_penalty=0,
                          score_func='all', tol=1e-6, threshold=1e6, check=False,
                          force="singletons", verbosity=0):
    """
    Greedy germ selection algorithm starting with 0 germs.

    Tries to minimize the number of germs needed to achieve amplificational
    completeness (AC). Begins with 0 germs and adds the germ that increases the
    score used to check for AC by the largest amount at each step, stopping when
    the threshold for AC is achieved.

    Parameters
    ----------
    model_list : Model or list
        The model or list of `Model`s to select germs for.

    germs_list : list of Circuit
        The list of germs to contruct a germ set from.

    randomize : bool, optional
        Whether or not to randomize `model_list` (usually just a single
        `Model`) with small (see `randomizationStrengh`) unitary maps
        in order to avoid "accidental" symmetries which could allow for
        fewer germs but *only* for that particular model.  Setting this
        to `True` will increase the run time by a factor equal to the
        numer of randomized copies (`num_copies`).

    randomization_strength : float, optional
        The strength of the unitary noise used to randomize input Model(s);
        is passed to :func:`~pygsti.objects.Model.randomize_with_unitary`.

    num_copies : int, optional
        The number of randomized models to create when only a *single* gate
        set is passed via `model_list`.  Otherwise, `num_copies` must be set
        to `None`.

    seed : int, optional
        Seed for generating random unitary perturbations to models.

    op_penalty : float, optional
        Coefficient for a penalty linear in the sum of the germ lengths.

    score_func : {'all', 'worst'}, optional
        Sets the objective function for scoring the eigenvalues. If 'all',
        score is ``sum(1/eigenvalues)``. If 'worst', score is
        ``1/min(eiganvalues)``.

    tol : float, optional
        Tolerance (`eps` arg) for :func:`_compute_bulk_twirled_ddd`, which sets
        the differece between eigenvalues below which they're treated as
        degenerate.

    threshold : float, optional
        Value which the score (before penalties are applied) must be lower than
        for a germ set to be considered AC.

    check : bool, optional
        Whether to perform internal checks (will slow down run time
        substantially).

    force : list of Circuits
        A list of `Circuit` objects which *must* be included in the final
        germ set.  If the special string "singletons" is given, then all of
        the single gates (length-1 sequences) must be included.

    verbosity : int, optional
        Level of detail printed to stdout.

    Returns
    -------
    list
        A list of the built-up germ set (a list of :class:`Circuit` objects).
    """
    printer = _objs.VerbosityPrinter.create_printer(verbosity)

    model_list = _setup_model_list(model_list, randomize,
                                   randomization_strength, num_copies, seed)

    (reducedModelList,
     numGaugeParams, _, _) = _get_model_params(model_list)

    germLengths = _np.array([len(germ) for germ in germs_list], _np.int64)
    numGerms = len(germs_list)

    weights = _np.zeros(numGerms, _np.int64)
    goodGerms = []
    if force:
        if force == "singletons":
            weights[_np.where(germLengths == 1)] = 1
            goodGerms = [germ for germ
                         in _np.array(germs_list)[_np.where(germLengths == 1)]]
        else:  # force should be a list of Circuits
            for opstr in force:
                weights[germs_list.index(opstr)] = 1
            goodGerms = force[:]

    undercompleteModelNum = test_germs_list_completeness(model_list,
                                                         germs_list,
                                                         score_func,
                                                         threshold)
    if undercompleteModelNum > -1:
        printer.warning("Complete initial germ set FAILS on model "
                        + str(undercompleteModelNum) + ". Aborting search.")
        return None

    printer.log("Complete initial germ set succeeds on all input models.", 1)
    printer.log("Now searching for best germ set.", 1)
    printer.log("Starting germ set optimization. Lower score is better.", 1)

    twirledDerivDaggerDerivList = [_compute_bulk_twirled_ddd(model, germs_list, tol,
                                                             check, germLengths)
                                   for model in model_list]

    # Dict of keyword arguments passed to compute_score_non_AC that don't
    # change from call to call
    nonAC_kwargs = {
        'score_fn': lambda x: _scoring.list_score(x, score_func=score_func),
        'threshold_ac': threshold,
        'num_gauge_params': numGaugeParams,
        'op_penalty': op_penalty,
        'germ_lengths': germLengths,
    }

    for modelNum, reducedModel in enumerate(reducedModelList):
        derivDaggerDeriv = twirledDerivDaggerDerivList[modelNum]
        # Make sure the set of germs you come up with is AC for all
        # models.
        # Remove any SPAM vectors from model since we only want
        # to consider the set of *gate* parameters for amplification
        # and this makes sure our parameter counting is correct
        while _np.any(weights == 0):

            # As long as there are some unused germs, see if you need to add
            # another one.
            if test_germ_set_infl(reducedModel, goodGerms,
                                  score_func=score_func, threshold=threshold):
                # The germs are sufficient for the current model
                break
            candidateGerms = _np.where(weights == 0)[0]
            candidateGermScores = []
            for candidateGermIdx in _np.where(weights == 0)[0]:
                # If the germs aren't sufficient, try adding a single germ
                candidateWeights = weights.copy()
                candidateWeights[candidateGermIdx] = 1
                partialDDD = derivDaggerDeriv[
                    _np.where(candidateWeights == 1)[0], :, :]
                candidateGermScore = compute_composite_germ_set_score(
                    partial_deriv_dagger_deriv=partialDDD, **nonAC_kwargs)
                candidateGermScores.append(candidateGermScore)
            # Add the germ that give the best score
            bestCandidateGerm = candidateGerms[_np.array(
                candidateGermScores).argmin()]
            weights[bestCandidateGerm] = 1
            goodGerms.append(germs_list[bestCandidateGerm])

    return goodGerms


def find_germs_breadthfirst(model_list, germs_list, randomize=True,
                            randomization_strength=1e-3, num_copies=None, seed=0,
                            op_penalty=0, score_func='all', tol=1e-6, threshold=1e6,
                            check=False, force="singletons", pretest=True, mem_limit=None,
                            comm=None, profiler=None, verbosity=0):
    """
    Greedy algorithm starting with 0 germs.

    Tries to minimize the number of germs needed to achieve amplificational
    completeness (AC). Begins with 0 germs and adds the germ that increases the
    score used to check for AC by the largest amount (for the model that
    currently has the lowest score) at each step, stopping when the threshold
    for AC is achieved. This strategy is something of a "breadth-first"
    approach, in contrast to :func:`find_germs_depthfirst`, which only looks at the
    scores for one model at a time until that model achieves AC, then
    turning it's attention to the remaining models.

    Parameters
    ----------
    model_list : Model or list
        The model or list of `Model`s to select germs for.

    germs_list : list of Circuit
        The list of germs to contruct a germ set from.

    randomize : bool, optional
        Whether or not to randomize `model_list` (usually just a single
        `Model`) with small (see `randomizationStrengh`) unitary maps
        in order to avoid "accidental" symmetries which could allow for
        fewer germs but *only* for that particular model.  Setting this
        to `True` will increase the run time by a factor equal to the
        numer of randomized copies (`num_copies`).

    randomization_strength : float, optional
        The strength of the unitary noise used to randomize input Model(s);
        is passed to :func:`~pygsti.objects.Model.randomize_with_unitary`.

    num_copies : int, optional
        The number of randomized models to create when only a *single* gate
        set is passed via `model_list`.  Otherwise, `num_copies` must be set
        to `None`.

    seed : int, optional
        Seed for generating random unitary perturbations to models.

    op_penalty : float, optional
        Coefficient for a penalty linear in the sum of the germ lengths.

    score_func : {'all', 'worst'}, optional
        Sets the objective function for scoring the eigenvalues. If 'all',
        score is ``sum(1/eigenvalues)``. If 'worst', score is
        ``1/min(eiganvalues)``.

    tol : float, optional
        Tolerance (`eps` arg) for :func:`_compute_bulk_twirled_ddd`, which sets
        the differece between eigenvalues below which they're treated as
        degenerate.

    threshold : float, optional
        Value which the score (before penalties are applied) must be lower than
        for a germ set to be considered AC.

    check : bool, optional
        Whether to perform internal checks (will slow down run time
        substantially).

    force : list of Circuits
        A list of `Circuit` objects which *must* be included in the final
        germ set.  If the special string "singletons" is given, then all of
        the single gates (length-1 sequences) must be included.

    pretest : boolean, optional
        Whether germ list should be initially checked for completeness.

    mem_limit : int, optional
        A rough memory limit in bytes which restricts the amount of intermediate
        values that are computed and stored.

    comm : mpi4py.MPI.Comm, optional
        When not None, an MPI communicator for distributing the computation
        across multiple processors.

    profiler : Profiler, optional
        A profiler object used for to track timing and memory usage.

    verbosity : int, optional
        Level of detail printed to stdout.

    Returns
    -------
    list
        A list of the built-up germ set (a list of :class:`Circuit` objects).
    """
    if comm is not None and comm.Get_size() > 1:
        from mpi4py import MPI  # not at top so pygsti doesn't require mpi4py

    printer = _objs.VerbosityPrinter.create_printer(verbosity, comm)

    model_list = _setup_model_list(model_list, randomize,
                                   randomization_strength, num_copies, seed)

    dim = model_list[0].dim
    #Np = model_list[0].num_params() #wrong:? includes spam...
    Np = model_list[0].num_params()
    #print("DB Np = %d, Ng = %d" % (Np,Ng))
    assert(all([(mdl.dim == dim) for mdl in model_list])), \
        "All models must have the same dimension!"
    #assert(all([(mdl.num_params() == Np) for mdl in model_list])), \
    #    "All models must have the same number of parameters!"

    (_, numGaugeParams,
     numNonGaugeParams, _) = _get_model_params(model_list)
    germLengths = _np.array([len(germ) for germ in germs_list], _np.int64)

    numGerms = len(germs_list)

    goodGerms = []
    weights = _np.zeros(numGerms, _np.int64)
    if force:
        if force == "singletons":
            weights[_np.where(germLengths == 1)] = 1
            goodGerms = [germ for germ
                         in _np.array(germs_list)[_np.where(germLengths == 1)]]
        else:  # force should be a list of Circuits
            for opstr in force:
                weights[germs_list.index(opstr)] = 1
            goodGerms = force[:]

    if pretest:
        undercompleteModelNum = test_germs_list_completeness(model_list,
                                                             germs_list,
                                                             score_func,
                                                             threshold)
        if undercompleteModelNum > -1:
            printer.warning("Complete initial germ set FAILS on model "
                            + str(undercompleteModelNum) + ".")
            printer.warning("Aborting search.")
            return None

        printer.log("Complete initial germ set succeeds on all input models.", 1)
        printer.log("Now searching for best germ set.", 1)

    printer.log("Starting germ set optimization. Lower score is better.", 1)

    mode = "all-Jac"  # compute a all the possible germ's jacobians at once up
    # front and store them separately (requires lots of mem)

    if mem_limit is not None:
        memEstimate = FLOATSIZE * len(model_list) * len(germs_list) * Np**2
        # for _compute_bulk_twirled_ddd
        memEstimate += FLOATSIZE * len(model_list) * len(germs_list) * dim**2 * Np
        # for _bulk_twirled_deriv sub-call
        printer.log("Memory estimate of %.1f GB (%.1f GB limit) for all-Jac mode." %
                    (memEstimate / 1024.0**3, mem_limit / 1024.0**3), 1)

        if memEstimate > mem_limit:
            mode = "single-Jac"  # compute a single germ's jacobian at a time
            # and store the needed J-sum over chosen germs.
            memEstimate = FLOATSIZE * 3 * len(model_list) * Np**2 + \
                FLOATSIZE * 3 * len(model_list) * dim**2 * Np
            #Factor of 3 accounts for currentDDDs, testDDDs, and bestDDDs
            printer.log("Memory estimate of %.1f GB (%.1f GB limit) for single-Jac mode." %
                        (memEstimate / 1024.0**3, mem_limit / 1024.0**3), 1)

            if memEstimate > mem_limit:
                raise MemoryError("Too little memory, even for single-Jac mode!")

    twirledDerivDaggerDerivList = None

    if mode == "all-Jac":
        twirledDerivDaggerDerivList = \
            [_compute_bulk_twirled_ddd(model, germs_list, tol,
                                       check, germLengths, comm)
             for model in model_list]

        currentDDDList = []
        for i, derivDaggerDeriv in enumerate(twirledDerivDaggerDerivList):
            currentDDDList.append(_np.sum(derivDaggerDeriv[_np.where(weights == 1)[0], :, :], axis=0))

    elif mode == "single-Jac":
        currentDDDList = [_np.zeros((Np, Np), 'complex') for mdl in model_list]

        loc_Indices, _, _ = _mpit.distribute_indices(
            list(range(len(goodGerms))), comm, False)

        with printer.progress_logging(3):
            for i, goodGermIdx in enumerate(loc_Indices):
                printer.show_progress(i, len(loc_Indices),
                                      prefix="Initial germ set computation",
                                      suffix=germs_list[goodGermIdx].str)
                #print("DB: Rank%d computing initial index %d" % (comm.Get_rank(),goodGermIdx))

                for k, model in enumerate(model_list):
                    currentDDDList[k] += _compute_twirled_ddd(
                        model, germs_list[goodGermIdx], tol)

        #aggregate each currendDDDList across all procs
        if comm is not None and comm.Get_size() > 1:
            for k, model in enumerate(model_list):
                result = _np.empty((Np, Np), 'complex')
                comm.Allreduce(currentDDDList[k], result, op=MPI.SUM)
                currentDDDList[k][:, :] = result[:, :]
                result = None  # free mem

    else:  # should be unreachable since we set 'mode' internally above
        raise ValueError("Invalid mode: %s" % mode)  # pragma: no cover

    # Dict of keyword arguments passed to compute_score_non_AC that don't
    # change from call to call
    nonAC_kwargs = {
        'score_fn': lambda x: _scoring.list_score(x, score_func=score_func),
        'threshold_ac': threshold,
        'num_gauge_params': numGaugeParams,
        'op_penalty': op_penalty,
        'germ_lengths': germLengths,
    }

    initN = 1
    while _np.any(weights == 0):
        printer.log("Outer iteration: %d of %d amplified, %d germs" %
                    (initN, numNonGaugeParams, len(goodGerms)), 2)
        # As long as there are some unused germs, see if you need to add
        # another one.
        if initN == numNonGaugeParams:
            break   # We are AC for all models, so we can stop adding germs.

        candidateGermIndices = _np.where(weights == 0)[0]
        loc_candidateIndices, owners, _ = _mpit.distribute_indices(
            candidateGermIndices, comm, False)

        # Since the germs aren't sufficient, add the best single candidate germ
        bestDDDs = None
        bestGermScore = _scoring.CompositeScore(1.0e100, 0, None)  # lower is better
        iBestCandidateGerm = None
        with printer.progress_logging(3):
            for i, candidateGermIdx in enumerate(loc_candidateIndices):
                printer.show_progress(i, len(loc_candidateIndices),
                                      prefix="Inner iter over candidate germs",
                                      suffix=germs_list[candidateGermIdx].str)

                #print("DB: Rank%d computing index %d" % (comm.Get_rank(),candidateGermIdx))
                worstScore = _scoring.CompositeScore(-1.0e100, 0, None)  # worst of all models

                # Loop over all models
                testDDDs = []
                for k, currentDDD in enumerate(currentDDDList):
                    testDDD = currentDDD.copy()

                    if mode == "all-Jac":
                        #just get cached value of deriv-dagger-deriv
                        derivDaggerDeriv = twirledDerivDaggerDerivList[k][candidateGermIdx]
                        testDDD += derivDaggerDeriv

                    elif mode == "single-Jac":
                        #compute value of deriv-dagger-deriv
                        model = model_list[k]
                        testDDD += _compute_twirled_ddd(
                            model, germs_list[candidateGermIdx], tol)
                    # (else already checked above)

                    nonAC_kwargs['germ_lengths'] = \
                        _np.array([len(germ) for germ in
                                   (goodGerms + [germs_list[candidateGermIdx]])])
                    worstScore = max(worstScore, compute_composite_germ_set_score(
                        partial_deriv_dagger_deriv=testDDD[None, :, :], init_n=initN,
                        **nonAC_kwargs))
                    testDDDs.append(testDDD)  # save in case this is a keeper

                # Take the score for the current germ to be its worst score
                # over all the models.
                germScore = worstScore
                printer.log(str(germScore), 4)
                if germScore < bestGermScore:
                    bestGermScore = germScore
                    iBestCandidateGerm = candidateGermIdx
                    bestDDDs = testDDDs
                testDDDs = None

        # Add the germ that gives the best germ score
        if comm is not None and comm.Get_size() > 1:
            #figure out which processor has best germ score and distribute
            # its information to the rest of the procs
            globalMinScore = comm.allreduce(bestGermScore, op=MPI.MIN)
            toSend = comm.Get_rank() if (globalMinScore == bestGermScore) \
                else comm.Get_size() + 1
            winningRank = comm.allreduce(toSend, op=MPI.MIN)
            bestGermScore = globalMinScore
            toCast = iBestCandidateGerm if (comm.Get_rank() == winningRank) else None
            iBestCandidateGerm = comm.bcast(toCast, root=winningRank)
            for k in range(len(model_list)):
                comm.Bcast(bestDDDs[k], root=winningRank)

        #Update variables for next outer iteration
        weights[iBestCandidateGerm] = 1
        initN = bestGermScore.N
        goodGerms.append(germs_list[iBestCandidateGerm])

        for k in range(len(model_list)):
            currentDDDList[k][:, :] = bestDDDs[k][:, :]
            bestDDDs[k] = None

            printer.log("Added %s to final germs (%s)" %
                        (germs_list[iBestCandidateGerm].str, str(bestGermScore)), 3)

    return goodGerms


#@profile
def find_germs_integer_slack(model_list, germs_list, randomize=True,
                             randomization_strength=1e-3, num_copies=None,
                             seed=0, l1_penalty=1e-2, op_penalty=0,
                             initial_weights=None, score_func='all',
                             max_iter=100, fixed_slack=False,
                             slack_frac=False, return_all=False, tol=1e-6,
                             check=False, force="singletons",
                             force_score=1e100, threshold=1e6,
                             verbosity=1):
    """
    Find a locally optimal subset of the germs in germs_list.

    Locally optimal here means that no single germ can be excluded
    without making the smallest non-gauge eigenvalue of the
    Jacobian.H*Jacobian matrix smaller, i.e. less amplified,
    by more than a fixed or variable amount of "slack", as
    specified by `fixed_slack` or `slack_frac`.

    Parameters
    ----------
    model_list : Model or list of Model
        The list of Models to be tested.  To ensure that the returned germ
        set is amplficationally complete, it is a good idea to score potential
        germ sets against a collection (~5-10) of similar models.  The user
        may specify a single Model and a number of unitarily close copies to
        be made (set by the kwarg `num_copies`), or the user may specify their
        own list of Models, each of which in turn may or may not be
        randomized (set by the kwarg `randomize`).

    germs_list : list of Circuit
        List of all germ circuits to consider.

    randomize : Bool, optional
        Whether or not the input Model(s) are first subject to unitary
        randomization.  If ``False``, the user should perform the unitary
        randomization themselves.  Note:  If the Model(s) are perfect (e.g.
        ``std1Q_XYI.target_model()``), then the germ selection output should not be
        trusted, due to accidental degeneracies in the Model.  If the
        Model(s) include stochastic (non-unitary) error, then germ selection
        will fail, as we score amplificational completeness in the limit of
        infinite sequence length (so any stochastic noise will completely
        depolarize any sequence in that limit).  Default is ``True``.

    randomization_strength : float, optional
        The strength of the unitary noise used to randomize input Model(s);
        is passed to :func:`~pygsti.objects.Model.randomize_with_unitary`.
        Default is ``1e-3``.

    num_copies : int, optional
        The number of Model copies to be made of the input Model (prior to
        unitary randomization).  If more than one Model is passed in,
        `num_copies` should be ``None``.  If only one Model is passed in and
        `num_copies` is ``None``, no extra copies are made.

    seed : float, optional
        The starting seed used for unitary randomization.  If multiple Models
        are to be randomized, ``model_list[i]`` is randomized with ``seed +
        i``.  Default is 0.

    l1_penalty : float, optional
        How strong the penalty should be for increasing the germ set list by a
        single germ.  Default is 1e-2.

    op_penalty : float, optional
        How strong the penalty should be for increasing a germ in the germ set
        list by a single gate.  Default is 0.

    initial_weights : list-like
        List or array of either booleans or (0 or 1) integers
        specifying which germs in `germ_list` comprise the initial
        germ set.  If ``None``, then starting point includes all
        germs.

    score_func : string
        Label to indicate how a germ set is scored. See
        :func:`~pygsti.algorithms.scoring.list_score` for details.

    max_iter : int, optional
        The maximum number of iterations before giving up.

    fixed_slack : float, optional
        If not ``None``, a floating point number which specifies that excluding
        a germ is allowed to increase 1.0/smallest-non-gauge-eigenvalue by
        `fixed_slack`.  You must specify *either* `fixed_slack` or `slack_frac`.

    slack_frac : float, optional
        If not ``None``, a floating point number which specifies that excluding
        a germ is allowed to increase 1.0/smallest-non-gauge-eigenvalue by
        `fixedFrac`*100 percent.  You must specify *either* `fixed_slack` or
        `slack_frac`.

    return_all : bool, optional
        If ``True``, return the final ``weights`` vector and score dictionary
        in addition to the optimal germ list (see below).

    tol : float, optional
        Tolerance used for eigenvector degeneracy testing in twirling
        operation.

    check : bool, optional
        Whether to perform internal consistency checks, at the
        expense of making the function slower.

    force : str or list, optional
        A list of Circuits which *must* be included in the final germ set.
        If set to the special string "singletons" then all length-1 strings will
        be included.  Seting to None is the same as an empty list.

    force_score : float, optional (default is 1e100)
        When `force` designates a non-empty set of circuits, the score to
        assign any germ set that does not contain each and every required germ.

    threshold : float, optional (default is 1e6)
        Specifies a maximum score for the score matrix, above which the germ
        set is rejected as amplificationally incomplete.

    verbosity : int, optional
        Integer >= 0 indicating the amount of detail to print.

    See Also
    --------
    :class:`~pygsti.objects.Model`
    :class:`~pygsti.objects.Circuit`
    """
    printer = _objs.VerbosityPrinter.create_printer(verbosity)

    model_list = _setup_model_list(model_list, randomize,
                                   randomization_strength, num_copies, seed)

    if (fixed_slack and slack_frac) or (not fixed_slack and not slack_frac):
        raise ValueError("Either fixed_slack *or* slack_frac should be specified")

    if initial_weights is not None:
        if len(germs_list) != len(initial_weights):
            raise ValueError("The lengths of germs_list (%d) and "
                             "initial_weights (%d) must match."
                             % (len(germs_list), len(initial_weights)))
        # Normalize the weights array to be 0s and 1s even if it is provided as
        # bools
        weights = _np.array([1 if x else 0 for x in initial_weights])
    else:
        weights = _np.ones(len(germs_list), _np.int64)  # default: start with all germs
#        lessWeightOnly = True # we're starting at the max-weight vector

    undercompleteModelNum = test_germs_list_completeness(model_list,
                                                         germs_list, score_func,
                                                         threshold)
    if undercompleteModelNum > -1:
        printer.log("Complete initial germ set FAILS on model "
                    + str(undercompleteModelNum) + ".", 1)
        printer.log("Aborting search.", 1)
        return (None, None, None) if return_all else None

    printer.log("Complete initial germ set succeeds on all input models.", 1)
    printer.log("Now searching for best germ set.", 1)

    num_models = len(model_list)

    # Remove any SPAM vectors from model since we only want
    # to consider the set of *gate* parameters for amplification
    # and this makes sure our parameter counting is correct
    model0 = _remove_spam_vectors(model_list[0])

    # Initially allow adding to weight. -- maybe make this an argument??
    lessWeightOnly = False

    nGaugeParams = model0.num_gauge_params()

    # score dictionary:
    #   keys = (modelNum, tuple-ized weight vector of 1's and 0's only)
    #   values = list_score
    scoreD = {}
    germLengths = _np.array([len(germ) for germ in germs_list], _np.int64)

    if force:
        if force == "singletons":
            forceIndices = _np.where(germLengths == 1)
        else:  # force should be a list of Circuits
            forceIndices = _np.array([germs_list.index(opstr) for opstr in force])
    else:
        forceIndices = None

    twirledDerivDaggerDerivList = [_compute_bulk_twirled_ddd(model, germs_list, tol)
                                   for model in model_list]

    # Dict of keyword arguments passed to _germ_set_score_slack that don't change from
    # call to call
    cs_kwargs = {
        'score_func': score_func,
        'deriv_dagger_deriv_list': twirledDerivDaggerDerivList,
        'force_indices': forceIndices,
        'force_score': force_score,
        'n_gauge_params': nGaugeParams,
        'op_penalty': op_penalty,
        'germ_lengths': germLengths,
        'l1_penalty': l1_penalty,
        'score_dict': scoreD,
    }

    scoreList = [_germ_set_score_slack(weights, model_num, **cs_kwargs)
                 for model_num in range(num_models)]
    score = _np.max(scoreList)
    L1 = sum(weights)  # ~ L1 norm of weights

    printer.log("Starting germ set optimization. Lower score is better.", 1)
    printer.log("Model has %d gauge params." % nGaugeParams, 1)

    def _get_neighbors(bool_vec):
        for i in range(len(bool_vec)):
            v = bool_vec.copy()
            v[i] = (v[i] + 1) % 2  # Toggle v[i] btwn 0 and 1
            yield v

    with printer.progress_logging(1):
        for iIter in range(max_iter):
            printer.show_progress(iIter, max_iter,
                                  suffix="score=%g, nGerms=%d" % (score, L1))

            bFoundBetterNeighbor = False
            for neighbor in _get_neighbors(weights):
                neighborScoreList = []
                for model_num in range(len(model_list)):
                    if (model_num, tuple(neighbor)) not in scoreD:
                        neighborL1 = sum(neighbor)
                        neighborScoreList.append(_germ_set_score_slack(neighbor,
                                                                       model_num,
                                                                       **cs_kwargs))
                    else:
                        neighborL1 = sum(neighbor)
                        neighborScoreList.append(scoreD[model_num,
                                                        tuple(neighbor)])

                neighborScore = _np.max(neighborScoreList)  # Take worst case.
                # Move if we've found better position; if we've relaxed, we
                # only move when L1 is improved.
                if neighborScore <= score and (neighborL1 < L1 or not lessWeightOnly):
                    weights, score, L1 = neighbor, neighborScore, neighborL1
                    bFoundBetterNeighbor = True

                    printer.log("Found better neighbor: "
                                "nGerms = %d score = %g" % (L1, score), 2)

            if not bFoundBetterNeighbor:  # Time to relax our search.
                # From now on, don't allow increasing weight L1
                lessWeightOnly = True

                if fixed_slack is False:
                    # Note score is positive (for sum of 1/lambda)
                    slack = score * slack_frac
                    # print "slack =", slack
                else:
                    slack = fixed_slack
                assert slack > 0

                printer.log("No better neighbor. Relaxing score w/slack: "
                            + "%g => %g" % (score, score + slack), 2)
                # Artificially increase score and see if any neighbor is better
                # now...
                score += slack

                for neighbor in _get_neighbors(weights):
                    scoreList = [scoreD[model_num, tuple(neighbor)]
                                 for model_num in range(len(model_list))]
                    maxScore = _np.max(scoreList)
                    if sum(neighbor) < L1 and maxScore < score:
                        weights, score, L1 = neighbor, maxScore, sum(neighbor)
                        bFoundBetterNeighbor = True
                        printer.log("Found better neighbor: "
                                    "nGerms = %d score = %g" % (L1, score), 2)

                if not bFoundBetterNeighbor:  # Relaxing didn't help!
                    printer.log("Stationary point found!", 1)
                    break  # end main for loop

            printer.log("Moving to better neighbor", 1)
            # print score
        else:
            printer.log("Hit max. iterations", 1)

    printer.log("score = %s" % score, 1)
    printer.log("weights = %s" % weights, 1)
    printer.log("L1(weights) = %s" % sum(weights), 1)

    goodGerms = []
    for index, val in enumerate(weights):
        if val == 1:
            goodGerms.append(germs_list[index])

    if return_all:
        return goodGerms, weights, scoreD
    else:
        return goodGerms


def _germ_set_score_grasp(germ_set, germs_list, twirled_deriv_dagger_deriv_list,
                          non_ac_kwargs, init_n=1):
    """
    Score a germ set against a collection of models.

    Calculate the score of the germ set with respect to each member of a
    collection of models and return the worst score among that collection.

    Parameters
    ----------
    germ_set : list of Circuit
        The set of germs to score.

    germs_list : list of Circuit
        The list of all germs whose Jacobians are provided in
        `twirled_deriv_dagger_deriv_list`.

    twirled_deriv_dagger_deriv_list : numpy.array
        Jacobians for all the germs in `germs_list` stored as a 3-dimensional
        array, where the first index indexes the particular germ.

    non_ac_kwargs : dict
        Dictionary containing further arguments to pass to
        :func:`compute_composite_germ_set_score` for the scoring of the germ set against
        individual models.

    init_n : int
        The number of eigenvalues to begin checking for amplificational
        completeness with respect to. Passed as an argument to
        :func:`compute_composite_germ_set_score`.

    Returns
    -------
    CompositeScore
        The worst score over all models of the germ set.
    """
    weights = _np.zeros(len(germs_list))
    for germ in germ_set:
        weights[germs_list.index(germ)] = 1
    germsVsModelScores = []
    for derivDaggerDeriv in twirled_deriv_dagger_deriv_list:
        # Loop over all models
        partialDDD = derivDaggerDeriv[_np.where(weights == 1)[0], :, :]
        germsVsModelScores.append(compute_composite_germ_set_score(
            partial_deriv_dagger_deriv=partialDDD, init_n=init_n, **non_ac_kwargs))
    # Take the score for the current germ set to be its worst score over all
    # models.
    return max(germsVsModelScores)


def find_germs_grasp(model_list, germs_list, alpha, randomize=True,
                     randomization_strength=1e-3, num_copies=None,
                     seed=None, l1_penalty=1e-2, op_penalty=0.0,
                     score_func='all', tol=1e-6, threshold=1e6,
                     check=False, force="singletons",
                     iterations=5, return_all=False, shuffle=False,
                     verbosity=0):
    """
    Use GRASP to find a high-performing germ set.

    Parameters
    ----------
    model_list : Model or list of Model
        The list of Models to be tested.  To ensure that the returned germ
        set is amplficationally complete, it is a good idea to score potential
        germ sets against a collection (~5-10) of similar models.  The user
        may specify a single Model and a number of unitarily close copies to
        be made (set by the kwarg `num_copies`, or the user may specify their
        own list of Models, each of which in turn may or may not be
        randomized (set by the kwarg `randomize`).

    germs_list : list of Circuit
        List of all germ circuits to consider.

    alpha : float
        A number between 0 and 1 that roughly specifies a score theshold
        relative to the spread of scores that a germ must score better than in
        order to be included in the RCL. A value of 0 for `alpha` corresponds
        to a purely greedy algorithm (only the best-scoring germ set is
        included in the RCL), while a value of 1 for `alpha` will include all
        germs in the RCL.
        See :func:`pygsti.algorithms.scoring.filter_composite_rcl` for more details.

    randomize : Bool, optional
        Whether or not the input Model(s) are first subject to unitary
        randomization.  If ``False``, the user should perform the unitary
        randomization themselves.  Note:  If the Model(s) are perfect (e.g.
        ``std1Q_XYI.target_model()``), then the germ selection output should not be
        trusted, due to accidental degeneracies in the Model.  If the
        Model(s) include stochastic (non-unitary) error, then germ selection
        will fail, as we score amplificational completeness in the limit of
        infinite sequence length (so any stochastic noise will completely
        depolarize any sequence in that limit).

    randomization_strength : float, optional
        The strength of the unitary noise used to randomize input Model(s);
        is passed to :func:`~pygsti.objects.Model.randomize_with_unitary`.
        Default is ``1e-3``.

    num_copies : int, optional
        The number of Model copies to be made of the input Model (prior to
        unitary randomization).  If more than one Model is passed in,
        `num_copies` should be ``None``.  If only one Model is passed in and
        `num_copies` is ``None``, no extra copies are made.

    seed : float, optional
        The starting seed used for unitary randomization.  If multiple Models
        are to be randomized, ``model_list[i]`` is randomized with ``seed +
        i``.

    l1_penalty : float, optional
        How strong the penalty should be for increasing the germ set list by a
        single germ. Used for choosing between outputs of various GRASP
        iterations.

    op_penalty : float, optional
        How strong the penalty should be for increasing a germ in the germ set
        list by a single gate.

    score_func : string
        Label to indicate how a germ set is scored. See
        :func:`~pygsti.algorithms.scoring.list_score` for details.

    tol : float, optional
        Tolerance used for eigenvector degeneracy testing in twirling
        operation.

    threshold : float, optional (default is 1e6)
        Specifies a maximum score for the score matrix, above which the germ
        set is rejected as amplificationally incomplete.

    check : bool, optional
        Whether to perform internal consistency checks, at the
        expense of making the function slower.

    force : str or list, optional
        A list of Circuits which *must* be included in the final germ set.
        If set to the special string "singletons" then all length-1 strings will
        be included.  Seting to None is the same as an empty list.

    iterations : int, optional
        The number of GRASP iterations to perform.

    return_all : bool, optional
        Flag set to tell the routine if it should return lists of all
        initial constructions and local optimizations in addition to the
        optimal solution (useful for diagnostic purposes or if you're not sure
        what your `finalScoreFn` should really be).

    shuffle : bool, optional
        Whether the neighborhood should be presented to the optimizer in a
        random order (important since currently the local optimizer updates the
        solution to the first better solution it finds in the neighborhood).

    verbosity : int, optional
        Integer >= 0 indicating the amount of detail to print.

    Returns
    -------
    finalGermList : list of Circuit
        Sublist of `germs_list` specifying the final, optimal set of germs.
    """
    printer = _objs.VerbosityPrinter.create_printer(verbosity)

    model_list = _setup_model_list(model_list, randomize,
                                   randomization_strength, num_copies, seed)

    (_, numGaugeParams,
     numNonGaugeParams, _) = _get_model_params(model_list)

    germLengths = _np.array([len(germ) for germ in germs_list], _np.int64)

    numGerms = len(germs_list)

    initialWeights = _np.zeros(numGerms, dtype=_np.int64)
    if force:
        if force == "singletons":
            initialWeights[_np.where(germLengths == 1)] = 1
        else:  # force should be a list of Circuits
            for opstr in force:
                initialWeights[germs_list.index(opstr)] = 1

    def get_neighbors_fn(weights): return _grasp.get_swap_neighbors(
        weights, forced_weights=initialWeights, shuffle=shuffle)

    undercompleteModelNum = test_germs_list_completeness(model_list,
                                                         germs_list,
                                                         score_func,
                                                         threshold)
    if undercompleteModelNum > -1:
        printer.warning("Complete initial germ set FAILS on model "
                        + str(undercompleteModelNum) + ".")
        printer.warning("Aborting search.")
        return (None, None, None) if return_all else None

    printer.log("Complete initial germ set succeeds on all input models.", 1)
    printer.log("Now searching for best germ set.", 1)

    printer.log("Starting germ set optimization. Lower score is better.", 1)

    twirledDerivDaggerDerivList = [_compute_bulk_twirled_ddd(model, germs_list, tol,
                                                             check, germLengths)
                                   for model in model_list]

    # Dict of keyword arguments passed to compute_score_non_AC that don't
    # change from call to call
    nonAC_kwargs = {
        'score_fn': lambda x: _scoring.list_score(x, score_func=score_func),
        'threshold_ac': threshold,
        'num_gauge_params': numGaugeParams,
        'op_penalty': op_penalty,
        'germ_lengths': germLengths,
    }

    final_nonAC_kwargs = nonAC_kwargs.copy()
    final_nonAC_kwargs['l1_penalty'] = l1_penalty

    scoreFn = (lambda germSet:
               _germ_set_score_grasp(germSet, germs_list,
                                     twirledDerivDaggerDerivList, nonAC_kwargs,
                                     init_n=1))
    finalScoreFn = (lambda germSet:
                    _germ_set_score_grasp(germSet, germs_list,
                                          twirledDerivDaggerDerivList,
                                          final_nonAC_kwargs, init_n=1))

    #OLD: feasibleThreshold = _scoring.CompositeScore(-numNonGaugeParams,threshold,numNonGaugeParams))
    def _feasible_fn(germ_set):  # now that scoring is not ordered entirely by N
        s = _germ_set_score_grasp(germ_set, germs_list,
                                  twirledDerivDaggerDerivList, nonAC_kwargs,
                                  init_n=1)
        return (s.N >= numNonGaugeParams and s.minor < threshold)

    def rcl_fn(x): return _scoring.filter_composite_rcl(x, alpha)

    initialSolns = []
    localSolns = []

    for iteration in range(iterations):
        # This loop is parallelizable (each iteration is independent of all
        # other iterations).
        printer.log('Starting iteration {} of {}.'.format(iteration + 1,
                                                          iterations), 1)
        success = False
        failCount = 0
        while not success and failCount < 10:
            try:
                iterSolns = _grasp.run_grasp_iteration(
                    elements=germs_list, greedy_score_fn=scoreFn, rcl_fn=rcl_fn,
                    local_score_fn=scoreFn,
                    get_neighbors_fn=get_neighbors_fn,
                    feasible_fn=_feasible_fn,
                    initial_elements=initialWeights, seed=seed,
                    verbosity=verbosity)

                initialSolns.append(iterSolns[0])
                localSolns.append(iterSolns[1])

                success = True
                printer.log('Finished iteration {} of {}.'.format(
                    iteration + 1, iterations), 1)
            except Exception as e:
                failCount += 1
                raise e if (failCount == 10) else printer.warning(e)

    finalScores = _np.array([finalScoreFn(localSoln)
                             for localSoln in localSolns])
    bestSoln = localSolns[_np.argmin(finalScores)]

    return (bestSoln, initialSolns, localSolns) if return_all else bestSoln<|MERGE_RESOLUTION|>--- conflicted
+++ resolved
@@ -974,13 +974,8 @@
         # This function assumes model has no spam elements so `lookup` below
         #  gives indexes into products computed by evalTree.
 
-<<<<<<< HEAD
-    evalTree, lookup, _ = model.bulk_evaltree(circuits)
-    dProds, prods = model.bulk_dproduct(evalTree, flat=True, return_prods=True, comm=comm)
-=======
     resource_alloc = _objs.ResourceAllocation(comm=comm)
     dProds, prods = model.sim.bulk_dproduct(circuits, flat=True, return_prods=True, resource_alloc=resource_alloc)
->>>>>>> 54c2d5af
     op_dim = model.dim
     fd = op_dim**2  # flattened gate dimension
     nCircuits = len(circuits)
@@ -1054,23 +1049,8 @@
     germToPowL = [germ * length for germ in germs_to_test]
 
     op_dim = model.dim
-<<<<<<< HEAD
-    evt, lookup, _ = model.bulk_evaltree(germToPowL)
-
-    # shape (nGerms*flattened_op_dim, vec_model_dim)
-    dprods = model.bulk_dproduct(evt, flat=True)
-    dprods.shape = (evt.num_final_circuits(), op_dim**2, dprods.shape[1])
-    prod_inds = [_slct.to_array(lookup[i]) for i in range(nGerms)]
-    assert(all([len(x) == 1 for x in prod_inds])), \
-        ("Simplified lookup table should have length-1"
-         " element slices!  Maybe you're using a"
-         " Model without SPAM elements removed?")
-    dprods = _np.take(dprods, _np.concatenate(prod_inds), axis=0)
-=======
     dprods = model.sim.bulk_dproduct(germToPowL, flat=True)  # shape (nGerms*flattened_op_dim, vec_model_dim)
     dprods.shape = (nGerms, op_dim**2, dprods.shape[1])
->>>>>>> 54c2d5af
-    # shape (nGerms, flattened_op_dim, vec_model_dim
 
     germLengths = _np.array([len(germ) for germ in germs_to_test], 'd')
 
