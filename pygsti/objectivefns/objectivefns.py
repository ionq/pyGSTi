--- conflicted
+++ resolved
@@ -941,13 +941,6 @@
         """
         if self.firsts is None or force:
             # FUTURE: add any tracked memory? self.resource_alloc.add_tracked_memory(...)
-<<<<<<< HEAD
-            self.firsts = []; self.indicesOfCircuitsWithOmittedData = []
-            for i, c in enumerate(self.circuits):
-                indices = _slct.to_array(self.layout.indices_for_index(i))
-                lklen = _slct.length(self.layout.indices_for_index(i))
-                if self.model is not None and 0 < lklen < self.model.compute_num_outcomes(c):
-=======
             self.firsts = [] 
             self.indicesOfCircuitsWithOmittedData = []
 
@@ -975,7 +968,6 @@
                 if isinstance(indices, slice): 
                     indices = _slct.indices(indices)
                 if 0 < len(indices) < num_outcomes_list[i]:
->>>>>>> eacea59e
                     self.firsts.append(indices[0])
                     self.indicesOfCircuitsWithOmittedData.append(i)
             if self.firsts:
