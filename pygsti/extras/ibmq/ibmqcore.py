""" Functions for sending experiments to IBMQ devices and converting the results to pyGSTi objects """
#***************************************************************************************************
# Copyright 2015, 2019 National Technology & Engineering Solutions of Sandia, LLC (NTESS).
# Under the terms of Contract DE-NA0003525 with NTESS, the U.S. Government retains certain rights
# in this software.
# Licensed under the Apache License, Version 2.0 (the "License"); you may not use this file except
# in compliance with the License.  You may obtain a copy of the License at
# http://www.apache.org/licenses/LICENSE-2.0 or in the LICENSE file in the root pyGSTi directory.
#***************************************************************************************************

from ... import data as _data
from ...protocols import ProtocolData as _ProtocolData
import numpy as _np
import time as _time
import json as _json
import pickle as _pickle
import os as _os
import warnings as _warnings
import datetime as _datetime

try: import qiskit as _qiskit
except: _qiskit = None

# Most recent version of QisKit that this has been tested on:
# qiskit.__qiskit_version_ =  {
#   'qiskit-terra': '0.16.4',
#   'qiskit-aer': '0.7.5',
#   'qiskit-ignis': '0.5.2',
#   'qiskit-ibmq-provider': '0.11.1',
#   'qiskit-aqua': '0.8.2',
#   'qiskit': '0.23.6'
#}

_attribute_to_json = ['remove_duplicates', 'randomized_order', 'circuits_per_batch', 'num_shots', 'job_ids']
_attribute_to_pickle = ['pspec', 'pygsti_circuits', 'pygsti_openqasm_circuits',
                        'qiskit_QuantumCircuits', 'qiskit_QuantumCircuits_as_openqasm',
                        'submit_time_calibration_data', 'qobj', 'batch_result_object'
                        ]


def reverse_dict_key_bits(counts_dict):
    new_dict = {}
    for key in counts_dict.keys():
        new_dict[key[::-1]] = counts_dict[key]
    return new_dict

def to_labeled_counts(input_dict, ordered_target_indices, num_qubits_in_pspec): 
    outcome_labels = []
    counts_data = []
    for bitstring, count in input_dict.items():
        new_label = []
        term_string = ''
        term_bits = bitstring[:num_qubits_in_pspec][::-1]
        mid_bits = bitstring[num_qubits_in_pspec:][::-1]
        for index in ordered_target_indices:
            term_string += term_bits[index]
        for bit in mid_bits:
            new_label.append('p'+bit)
        new_label.append(term_string)
        outcome_labels.append(tuple(new_label))
        counts_data.append(count)
    return outcome_labels, counts_data

def q_list_to_ordered_target_indices(q_list, num_qubits):
    if q_list is None:
        return list(range(num_qubits))
    else:
        output = []
        for q in q_list:
            assert q[0] == 'Q'
            output.append(int(q[1:]))
        return output


class IBMQExperiment(dict):

    def __init__(self, edesign, pspec, ancilla_label=None,remove_duplicates=True, randomized_order=True, seed=None, circuits_per_batch=75,
                 num_shots=1024):
        """
        A object that converts pyGSTi ExperimentDesigns into jobs to be submitted to IBM Q, submits these
        jobs to IBM Q and receives the results.

        Parameters
        ----------
        edesign: ExperimentDesign
            The ExperimentDesign to be run on IBM Q. This can be a combined experiment design (e.g., a GST
            design combined with an RB design).

        pspec: QubitProcessorSpec
            A QubitProcessorSpec that represents the IBM Q device being used. This can be created using the
            extras.devices.create_processor_spec(). The ProcessorSpecs qubit ordering *must* correspond
            to that of the IBM device (which will be the case if you create it using that function).
            I.e., pspecs qubits should be labelled Q0 through Qn-1 and the labelling of the qubits
            should agree with IBM's labelling.

        remove_duplicates: bool, optional
            If true, each distinct circuit in `edesign` is run only once. If false, if a circuit is
            repeated multiple times in `edesign` it is run multiple times.

        randomized_order: bool, optional
            Whether or not to randomize the order of the circuits in `edesign` before turning them
            into jobs to be submitted to IBM Q.

        seed: int or None, optional
            Seed to be used in randomization. 

        circuits_per_batch: int, optional
            The circuits in edesign are divded into batches, each containing at most this many
            circuits. The default value of 75 is (or was) the maximal value allowed on the public
            IBM Q devices.

        num_shots: int, optional
            The number of samples from / repeats of each circuit.

        Returns
        -------
        IBMQExperiment
            An object containing jobs to be submitted to IBM Q, which can then be submitted
            using the methods .submit() and whose results can be grabbed from IBM Q using
            the method .retrieve_results(). This object has dictionary-like access for all of
            the objects it contains (e.g., ['qobj'] is a list of the objects to be submitted to
            IBM Q).

        """

        self['edesign'] = edesign
        self['pspec'] = pspec
        self['remove_duplicates'] = remove_duplicates
        self['randomized_order'] = randomized_order
        self['seed'] = seed #Changed this 
        self['circuits_per_batch'] = circuits_per_batch
        self['num_shots'] = num_shots
        # Populated when submitting to IBM Q with .submit()
        self['qjob'] = None
        self['job_ids'] = None
        # Populated when grabbing results from IBM Q with .retrieve_results()
        self['batch_result_object'] = None
        self['data'] = None

        circuits = edesign.all_circuits_needing_data.copy()
        if randomized_order:
            if remove_duplicates:
                circuits = list(set(circuits))
            rng = _np.random.default_rng(seed)
            rng.shuffle(circuits)
            
        else:
            assert(not remove_duplicates), "Can only remove duplicates if randomizing order!"

        num_batches = int(_np.ceil(len(circuits) / circuits_per_batch))

        self['pygsti_circuits'] = [[] for i in range(num_batches)]
        self['pygsti_openqasm_circuits'] = [[] for i in range(num_batches)]
        self['qiskit_QuantumCircuits'] = [[] for i in range(num_batches)]
        self['qiskit_QuantumCircuits_as_openqasm'] = [[] for i in range(num_batches)]
        self['submit_time_calibration_data'] = []
        self['qobj'] = []

        batch_idx = 0
        for circ_idx, circ in enumerate(circuits):
            self['pygsti_circuits'][batch_idx].append(circ)
            if len(self['pygsti_circuits'][batch_idx]) == circuits_per_batch:
                batch_idx += 1

        #create Qiskit quantum circuit for each circuit defined in experiment list
        total_num = 0

        #start = _time.time()
        for batch_idx, circuit_batch in enumerate(self['pygsti_circuits']):
            print("Constructing job for circuit batch {} of {}".format(batch_idx + 1, num_batches))
            #openqasm_circuit_ids = []
            for circ_idx, circ in enumerate(circuit_batch):
                pygsti_openqasm_circ = circ.convert_to_openqasm(num_qubits=pspec.num_qubits,
                                                                standard_gates_version='x-sx-rz', ancilla_label=ancilla_label)
                qiskit_qc = _qiskit.QuantumCircuit.from_qasm_str(pygsti_openqasm_circ)

                self['pygsti_openqasm_circuits'][batch_idx].append(pygsti_openqasm_circ)
                self['qiskit_QuantumCircuits'][batch_idx].append(qiskit_qc)
                self['qiskit_QuantumCircuits_as_openqasm'][batch_idx].append(qiskit_qc.qasm())

                #print(batch_idx, circ_idx, len(submitted_openqasm_circuits), total_num)
                total_num += 1

            self['qobj'].append(_qiskit.compiler.assemble(self['qiskit_QuantumCircuits'][batch_idx], shots=num_shots))

    def submit(self, ibmq_backend, start=None, stop=None, ignore_job_limit=True,
               wait_time=1, wait_steps=10):
        """
        Submits the jobs to IBM Q, that implements the experiment specified by the ExperimentDesign
        used to create this object.

        Parameters
        ----------
        ibmq_backend: qiskit.providers.ibmq.ibmqbackend.IBMQBackend
            The IBM Q backend to submit the jobs to. Should be the backend corresponding to the
            processor that this experiment has been designed for.

        start: int, optional
            Batch index to start submission (inclusive). Defaults to None,
            which will start submission on the first unsubmitted job.
            Jobs can be resubmitted by manually specifying this,
            i.e. start=0 will start resubmitting jobs from the beginning.

        stop: int, optional
            Batch index to stop submission (exclusive). Defaults to None,
            which will submit as many jobs as possible given the backend's
            maximum job limit.

        ignore_job_limit: bool, optional
            If True, then stop is set to submit all remaining jobs. This is set
            as True to maintain backwards compatibility. Note that is more jobs
            are needed than the max limit, this will enter a wait loop until all
            jobs have been successfully submitted.

        wait_time: int
            Number of seconds for each waiting step.

        wait_steps: int
            Number of steps to take before retrying job submission.

        Returns
        -------
        None
        """
        
        #Get the backend version
        backend_version = ibmq_backend.version
        
        total_waits = 0
        self['qjob'] = [] if self['qjob'] is None else self['qjob']
        self['job_ids'] = [] if self['job_ids'] is None else self['job_ids']

        # Set start and stop to submit the next unsubmitted jobs if not specified
        if start is None:
            start = len(self['qjob'])

        if stop is not None:
            stop = min(stop, len(self['qobj']))
        elif ignore_job_limit:
            stop = len(self['qobj'])
        else:
            job_limit = ibmq_backend.job_limit()
            allowed_jobs = job_limit.maximum_jobs - job_limit.active_jobs
            if start + allowed_jobs < len(self['qobj']):
                print(f'Given job limit and active jobs, only {allowed_jobs} can be submitted')

            stop = min(start + allowed_jobs, len(self['qobj']))
        
        #if the backend version is 1 I believe this should correspond to the use of the legacy
        #qiskit-ibmq-provider API which supports passing in Qobj objects for specifying experiments
        #if the backend version is 2 I believe this should correspond to the new API in qiskit-ibm-provider.
        #This new API doesn't support passing in Qobjs into the run method for backends, so we need
        #to pass in the list of QuantumCircuit objects directly.
        if backend_version == 1:
            batch_iterator = enumerate(self['qobj'])
        elif backend_version >= 2:
            batch_iterator = enumerate(self['qiskit_QuantumCircuits'])

        start_time = _time.time() #Changed this 
        for batch_idx, batch in batch_iterator:
            if batch_idx < start or batch_idx >= stop:
                continue
                
            print("Submitting batch {}".format(batch_idx + 1))
            submit_status = False
            batch_waits = 0
            while not submit_status:
                try:
                    backend_properties = ibmq_backend.properties()
                    #If using a simulator backend then backend_properties is None
                    if not ibmq_backend.simulator:
                        self['submit_time_calibration_data'].append(backend_properties.to_dict())
                    #if using the new API we need to pass in the number of shots.
                    if backend_version == 1:
                        self['qjob'].append(ibmq_backend.run(batch))
                    else:
                        self['qjob'].append(ibmq_backend.run(batch, shots = self['num_shots']))
                        
                    status = self['qjob'][-1].status()
                    initializing = True
                    initializing_steps = 0
                    while initializing:
                        if status.name == 'INITIALIZING' or status.name == 'VALIDATING':
                            #print(status)
                            status = self['qjob'][-1].status()
                            print('  - {} (query {})'.format(status, initializing_steps))
                            _time.sleep(1)
                            initializing_steps += 1
                        else:
                            initializing = False
                    #print("   -Done intializing.  Job status is {}".format(status.name))
                    #print(status)
                    try:
                        job_id = self['qjob'][-1].job_id()
                        print('  - Job ID is {}'.format(job_id))
                        self['job_ids'].append(job_id)
                    except:
                        print('  - Failed to get job_id.')
                        self['job_ids'].append(None)
                    try:
                        print('  - Queue position is {}'.format(self['qjob'][-1].queue_info().position))
                    except:
                        print('  - Failed to get queue position for batch {}'.format(batch_idx + 1))
                    submit_status = True
                except Exception as ex:
                    template = "An exception of type {0} occurred. Arguments:\n{1!r}"
                    message = template.format(type(ex).__name__, ex.args)
                    print(message)
                    try:
                        print('Machine status is {}.'.format(ibmq_backend.status().status_msg))
                    except Exception as ex1:
                        print('Failed to get machine status!')
                        template = "An exception of type {0} occurred. Arguments:\n{1!r}"
                        message = template.format(type(ex).__name__, ex1.args)
                        print(message)
                    total_waits += 1
                    batch_waits += 1
                    print("This batch has failed {0} times and there have been {1} total failures".format(
                        batch_waits, total_waits))
                    print('Waiting ', end='')
                    for step in range(wait_steps):
                        print('{} '.format(step), end='')
                        _time.sleep(wait_time)
                    print()
        end_time = _time.time() #Changed this 
        print(end_time - start_time, 'seconds to submit jobs') #Changed this 

    def monitor(self):
        """
        Queries IBM Q for the status of the jobs.
        """
        for counter, qjob in enumerate(self['qjob']):
            status = qjob.status()
            print("Batch {}: {}".format(counter + 1, status))
            if status.name == 'QUEUED':
<<<<<<< HEAD
                print('  - Queue position is {}'.format(qjob.queue_position(refresh=True))) #Changed this
=======
                print('  - Queue position is {}'.format(qjob.queue_info().position))
>>>>>>> 925e21ad

        # Print unsubmitted for any entries in qobj but not qjob
        for counter in range(len(self['qjob']), len(self['qobj'])):
            print("Batch {}: NOT SUBMITTED".format(counter + 1))
            
        print(_datetime.datetime.now().strftime('Last query: %H:%M:%S')) #Changed this 

    def retrieve_results(self):
        """
        Gets the results of the completed jobs from IBM Q, and processes
        them into a pyGSTi DataProtocol object (stored as the key 'data'),
        which can then be used in pyGSTi data analysis routines (e.g., if this
        was a GST experiment, it can input into a GST protocol object that will
        analyze the data).
        """
        self['batch_result_object'] = []
        #get results from backend jobs and add to dict
        ds = _data.DataSet()
        for exp_idx, qjob in enumerate(self['qjob']):
            print("Querying IBMQ for results objects for batch {}...".format(exp_idx + 1))
            batch_result = qjob.result()
            self['batch_result_object'].append(batch_result)
            #exp_dict['batch_data'] = []
            num_qubits_in_pspec = self['pspec'].num_qubits
            for i, circ in enumerate(self['pygsti_circuits'][exp_idx]): 
                ordered_target_indices = [self['pspec'].qubit_labels.index(q) for q in circ.line_labels]
                #assumes qubit labeling of the form 'Q0' not '0' 
                labeled_counts = to_labeled_counts(batch_result.get_counts(i), ordered_target_indices, num_qubits_in_pspec)
                outcome_labels = labeled_counts[0]
                counts_data = labeled_counts[1]
                ds.add_count_list(circ, outcome_labels, counts_data)
        self['data'] = _ProtocolData(self['edesign'], ds)
        print('Finished retrieving results!') #Changed this 

    def write(self, dirname=None, safe=True):
        """
        Writes to disk, storing both the pyGSTi DataProtocol object in pyGSTi's standard
        format and saving all of the IBM Q submission information stored in this object,
        written into the subdirectory 'ibmqexperiment'.

        Parameters
        ----------
        dirname : str
            The *root* directory to write into.  This directory will have
            an 'edesign' subdirectory, which will be created if needed and
            overwritten if present.  If None, then the path this object
            was loaded from is used (if this object wasn't loaded from disk,
            an error is raised).

        safe : ejckcbidtrfflftbrlubilbjcjuetgliuetnjdggcljt
        

        """
        if dirname is None:
            dirname = self['edesign']._loaded_from
            if dirname is None: raise ValueError("`dirname` must be given because there's no default directory")

        self['data'].write(dirname)

        dict_to_json = {atr: self[atr] for atr in _attribute_to_json}

        _os.mkdir(dirname + '/ibmqexperiment')
        with open(dirname + '/ibmqexperiment/meta.json', 'w') as f:
            _json.dump(dict_to_json, f, indent=4)

        for atr in _attribute_to_pickle:
            with open(dirname + '/ibmqexperiment/{}.pkl'.format(atr), 'wb') as f:
                _pickle.dump(self[atr], f)

    @classmethod
    def from_dir(cls, dirname, provider=None):
        """
        Initialize a new IBMQExperiment object from `dirname`.

        Parameters
        ----------
        dirname : str
            The directory name.
        
        provider: IBMProvider
            Provider used to retrieve qjob objects from job_ids

        Returns
        -------
        IBMQExperiment
        """
        ret = cls.__new__(cls)
        with open(dirname + '/ibmqexperiment/meta.json', 'r') as f:
            from_json = _json.load(f)
        ret.update(from_json)

        for atr in _attribute_to_pickle:
            with open(dirname + '/ibmqexperiment/{}.pkl'.format(atr), 'rb') as f:
                try:
                    ret[atr] = _pickle.load(f)
                except:
                    _warnings.warn("Couldn't unpickle {}, so skipping this attribute.".format(atr))
                    ret[atr] = None

        if provider is None:
            _warnings.warn("No provider specified, cannot retrieve IBM jobs")
        else:
            ret['qjob'] = []
            for i, jid in enumerate(ret['job_ids']):
                print(f"Loading job {i+1}/{len(ret['job_ids'])}...")
                ret['qjob'].append(provider.backend.retrieve_job(jid))

        try:
            ret['data'] = _ProtocolData.from_dir(dirname)
        except:
            pass

        return ret<|MERGE_RESOLUTION|>--- conflicted
+++ resolved
@@ -333,11 +333,7 @@
             status = qjob.status()
             print("Batch {}: {}".format(counter + 1, status))
             if status.name == 'QUEUED':
-<<<<<<< HEAD
                 print('  - Queue position is {}'.format(qjob.queue_position(refresh=True))) #Changed this
-=======
-                print('  - Queue position is {}'.format(qjob.queue_info().position))
->>>>>>> 925e21ad
 
         # Print unsubmitted for any entries in qobj but not qjob
         for counter in range(len(self['qjob']), len(self['qobj'])):
@@ -372,7 +368,7 @@
         self['data'] = _ProtocolData(self['edesign'], ds)
         print('Finished retrieving results!') #Changed this 
 
-    def write(self, dirname=None, safe=True):
+    def write(self, dirname=None):
         """
         Writes to disk, storing both the pyGSTi DataProtocol object in pyGSTi's standard
         format and saving all of the IBM Q submission information stored in this object,
@@ -386,10 +382,6 @@
             overwritten if present.  If None, then the path this object
             was loaded from is used (if this object wasn't loaded from disk,
             an error is raised).
-
-        safe : ejckcbidtrfflftbrlubilbjcjuetgliuetnjdggcljt
-        
-
         """
         if dirname is None:
             dirname = self['edesign']._loaded_from
