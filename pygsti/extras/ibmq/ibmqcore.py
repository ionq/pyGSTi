""" Functions for sending experiments to IBMQ devices and converting the results to pyGSTi objects """
#***************************************************************************************************
# Copyright 2015, 2019 National Technology & Engineering Solutions of Sandia, LLC (NTESS).
# Under the terms of Contract DE-NA0003525 with NTESS, the U.S. Government retains certain rights
# in this software.
# Licensed under the Apache License, Version 2.0 (the "License"); you may not use this file except
# in compliance with the License.  You may obtain a copy of the License at
# http://www.apache.org/licenses/LICENSE-2.0 or in the LICENSE file in the root pyGSTi directory.
#***************************************************************************************************

from ... import data as _data
from ...protocols import ProtocolData as _ProtocolData
import numpy as _np
import time as _time
import json as _json
import pickle as _pickle
import os as _os
import warnings as _warnings

try: import qiskit as _qiskit
except: _qiskit = None

# Most recent version of QisKit that this has been tested on:
# qiskit.__qiskit_version_ =  {
#   'qiskit-terra': '0.16.4',
#   'qiskit-aer': '0.7.5',
#   'qiskit-ignis': '0.5.2',
#   'qiskit-ibmq-provider': '0.11.1',
#   'qiskit-aqua': '0.8.2',
#   'qiskit': '0.23.6'
#}

_attribute_to_json = ['remove_duplicates', 'randomized_order', 'circuits_per_batch', 'num_shots', 'job_ids']
_attribute_to_pickle = ['pspec', 'pygsti_circuits', 'pygsti_openqasm_circuits',
                        'qiskit_QuantumCircuits', 'qiskit_QuantumCircuits_as_openqasm',
                        'submit_time_calibration_data', 'qobj', 'batch_result_object'
                        ]


def reverse_dict_key_bits(counts_dict):
    new_dict = {}
    for key in counts_dict.keys():
        new_dict[key[::-1]] = counts_dict[key]
    return new_dict

def to_labeled_counts(input_dict, ordered_target_indices, num_qubits_in_pspec): 
    outcome_labels = []
    counts_data = []
    for bitstring, count in input_dict.items():
        new_label = []
        term_string = ''
        term_bits = bitstring[:num_qubits_in_pspec][::-1]
        mid_bits = bitstring[num_qubits_in_pspec:][::-1]
        for index in ordered_target_indices:
            term_string += term_bits[index]
        for bit in mid_bits:
            new_label.append('p'+bit)
        new_label.append(term_string)
        outcome_labels.append(tuple(new_label))
        counts_data.append(count)
    return outcome_labels, counts_data

def q_list_to_ordered_target_indices(q_list, num_qubits):
    if q_list is None:
        return list(range(num_qubits))
    else:
        output = []
        for q in q_list:
            assert q[0] == 'Q'
            output.append(int(q[1:]))
        return output


class IBMQExperiment(dict):

    def __init__(self, edesign, pspec, ancilla_label=None,remove_duplicates=True, randomized_order=True, seed=None, circuits_per_batch=75,
                 num_shots=1024):
        """
        A object that converts pyGSTi ExperimentDesigns into jobs to be submitted to IBM Q, submits these
        jobs to IBM Q and receives the results.

        Parameters
        ----------
        edesign: ExperimentDesign
            The ExperimentDesign to be run on IBM Q. This can be a combined experiment design (e.g., a GST
            design combined with an RB design).

        pspec: QubitProcessorSpec
            A QubitProcessorSpec that represents the IBM Q device being used. This can be created using the
            extras.devices.create_processor_spec(). The ProcessorSpecs qubit ordering *must* correspond
            to that of the IBM device (which will be the case if you create it using that function).
            I.e., pspecs qubits should be labelled Q0 through Qn-1 and the labelling of the qubits
            should agree with IBM's labelling.

        remove_duplicates: bool, optional
            If true, each distinct circuit in `edesign` is run only once. If false, if a circuit is
            repeated multiple times in `edesign` it is run multiple times.

        randomized_order: bool, optional
            Whether or not to randomize the order of the circuits in `edesign` before turning them
            into jobs to be submitted to IBM Q.

        seed: int or None, optional
            Seed to be used in randomization. 

        circuits_per_batch: int, optional
            The circuits in edesign are divded into batches, each containing at most this many
            circuits. The default value of 75 is (or was) the maximal value allowed on the public
            IBM Q devices.

        num_shots: int, optional
            The number of samples from / repeats of each circuit.

        Returns
        -------
        IBMQExperiment
            An object containing jobs to be submitted to IBM Q, which can then be submitted
            using the methods .submit() and whose results can be grabbed from IBM Q using
            the method .retrieve_results(). This object has dictionary-like access for all of
            the objects it contains (e.g., ['qobj'] is a list of the objects to be submitted to
            IBM Q).

        """

        self['edesign'] = edesign
        self['pspec'] = pspec
        self['remove_duplicates'] = remove_duplicates
        self['randomized_order'] = randomized_order
        self['seed'] = seed
        self['circuits_per_batch'] = circuits_per_batch
        self['num_shots'] = num_shots
        # Populated when submitting to IBM Q with .submit()
        self['qjob'] = None
        self['job_ids'] = None
        # Populated when grabbing results from IBM Q with .retrieve_results()
        self['batch_result_object'] = None
        self['data'] = None

        circuits = edesign.all_circuits_needing_data.copy()
        if randomized_order:
            if remove_duplicates:
                circuits = list(set(circuits))
            _np.random.seed(seed)
            _np.random.shuffle(circuits)
        else:
            assert(not remove_duplicates), "Can only remove duplicates if randomizing order!"

        num_batches = int(_np.ceil(len(circuits) / circuits_per_batch))

        self['pygsti_circuits'] = [[] for i in range(num_batches)]
        self['pygsti_openqasm_circuits'] = [[] for i in range(num_batches)]
        self['qiskit_QuantumCircuits'] = [[] for i in range(num_batches)]
        self['qiskit_QuantumCircuits_as_openqasm'] = [[] for i in range(num_batches)]
        self['submit_time_calibration_data'] = []
        self['qobj'] = []

        batch_idx = 0
        for circ_idx, circ in enumerate(circuits):
            self['pygsti_circuits'][batch_idx].append(circ)
            if len(self['pygsti_circuits'][batch_idx]) == circuits_per_batch:
                batch_idx += 1

        #create Qiskit quantum circuit for each circuit defined in experiment list
        total_num = 0

        #start = _time.time()
        for batch_idx, circuit_batch in enumerate(self['pygsti_circuits']):
            print("Constructing job for circuit batch {} of {}".format(batch_idx + 1, num_batches))
            #openqasm_circuit_ids = []
            for circ_idx, circ in enumerate(circuit_batch):
                pygsti_openqasm_circ = circ.convert_to_openqasm(num_qubits=pspec.num_qubits,
                                                                standard_gates_version='x-sx-rz', ancilla_label=ancilla_label)
                qiskit_qc = _qiskit.QuantumCircuit.from_qasm_str(pygsti_openqasm_circ)

                self['pygsti_openqasm_circuits'][batch_idx].append(pygsti_openqasm_circ)
                self['qiskit_QuantumCircuits'][batch_idx].append(qiskit_qc)
                self['qiskit_QuantumCircuits_as_openqasm'][batch_idx].append(qiskit_qc.qasm())

                #print(batch_idx, circ_idx, len(submitted_openqasm_circuits), total_num)
                total_num += 1

            self['qobj'].append(_qiskit.compiler.assemble(self['qiskit_QuantumCircuits'][batch_idx], shots=num_shots))

    def submit(self, ibmq_backend, start=None, stop=None, ignore_job_limit=True,
               wait_time=1, wait_steps=10):
        """
        Submits the jobs to IBM Q, that implements the experiment specified by the ExperimentDesign
        used to create this object.

        Parameters
        ----------
        ibmq_backend: qiskit.providers.ibmq.ibmqbackend.IBMQBackend
            The IBM Q backend to submit the jobs to. Should be the backend corresponding to the
            processor that this experiment has been designed for.

        start: int, optional
            Batch index to start submission (inclusive). Defaults to None,
            which will start submission on the first unsubmitted job.
            Jobs can be resubmitted by manually specifying this,
            i.e. start=0 will start resubmitting jobs from the beginning.

        stop: int, optional
            Batch index to stop submission (exclusive). Defaults to None,
            which will submit as many jobs as possible given the backend's
            maximum job limit.

        ignore_job_limit: bool, optional
            If True, then stop is set to submit all remaining jobs. This is set
            as True to maintain backwards compatibility. Note that is more jobs
            are needed than the max limit, this will enter a wait loop until all
            jobs have been successfully submitted.

        wait_time: int
            Number of seconds for each waiting step.

        wait_steps: int
            Number of steps to take before retrying job submission.

        Returns
        -------
        None
        """
        
        #Get the backend version
        backend_version = ibmq_backend.version
        
        total_waits = 0
        self['qjob'] = [] if self['qjob'] is None else self['qjob']
        self['job_ids'] = [] if self['job_ids'] is None else self['job_ids']

        # Set start and stop to submit the next unsubmitted jobs if not specified
        if start is None:
            start = len(self['qjob'])

        if stop is not None:
            stop = min(stop, len(self['qobj']))
        elif ignore_job_limit:
            stop = len(self['qobj'])
        else:
            job_limit = ibmq_backend.job_limit()
            allowed_jobs = job_limit.maximum_jobs - job_limit.active_jobs
            if start + allowed_jobs < len(self['qobj']):
                print(f'Given job limit and active jobs, only {allowed_jobs} can be submitted')

            stop = min(start + allowed_jobs, len(self['qobj']))
        
        #if the backend version is 1 I believe this should correspond to the use of the legacy
        #qiskit-ibmq-provider API which supports passing in Qobj objects for specifying experiments
        #if the backend version is 2 I believe this should correspond to the new API in qiskit-ibm-provider.
        #This new API doesn't support passing in Qobjs into the run method for backends, so we need
        #to pass in the list of QuantumCircuit objects directly.
        if backend_version == 1:
            batch_iterator = enumerate(self['qobj'])
        elif backend_version >= 2:
            batch_iterator = enumerate(self['qiskit_QuantumCircuits'])
        
        for batch_idx, batch in batch_iterator:
            if batch_idx < start or batch_idx >= stop:
                continue

            print("Submitting batch {}".format(batch_idx + 1))
            submit_status = False
            batch_waits = 0
            while not submit_status:
                try:
                    backend_properties = ibmq_backend.properties()
                    #If using a simulator backend then backend_properties is None
                    if not ibmq_backend.simulator:
                        self['submit_time_calibration_data'].append(backend_properties.to_dict())
                    #if using the new API we need to pass in the number of shots.
                    if backend_version == 1:
                        self['qjob'].append(ibmq_backend.run(batch))
                    else:
                        self['qjob'].append(ibmq_backend.run(batch, shots = self['num_shots']))
                        
                    status = self['qjob'][-1].status()
                    initializing = True
                    initializing_steps = 0
                    while initializing:
                        if status.name == 'INITIALIZING' or status.name == 'VALIDATING':
                            #print(status)
                            status = self['qjob'][-1].status()
                            print('  - {} (query {})'.format(status, initializing_steps))
                            _time.sleep(1)
                            initializing_steps += 1
                        else:
                            initializing = False
                    #print("   -Done intializing.  Job status is {}".format(status.name))
                    #print(status)
                    try:
                        job_id = self['qjob'][-1].job_id()
                        print('  - Job ID is {}'.format(job_id))
                        self['job_ids'].append(job_id)
                    except:
                        print('  - Failed to get job_id.')
                        self['job_ids'].append(None)
                    try:
                        print('  - Queue position is {}'.format(self['qjob'][-1].queue_info().position))
                    except:
                        print('  - Failed to get queue position for batch {}'.format(batch_idx + 1))
                    submit_status = True
                except Exception as ex:
                    template = "An exception of type {0} occurred. Arguments:\n{1!r}"
                    message = template.format(type(ex).__name__, ex.args)
                    print(message)
                    try:
                        print('Machine status is {}.'.format(ibmq_backend.status().status_msg))
                    except Exception as ex1:
                        print('Failed to get machine status!')
                        template = "An exception of type {0} occurred. Arguments:\n{1!r}"
                        message = template.format(type(ex).__name__, ex1.args)
                        print(message)
                    total_waits += 1
                    batch_waits += 1
                    print("This batch has failed {0} times and there have been {1} total failures".format(
                        batch_waits, total_waits))
                    print('Waiting ', end='')
                    for step in range(wait_steps):
                        print('{} '.format(step), end='')
                        _time.sleep(wait_time)
                    print()

    def monitor(self):
        """
        Queries IBM Q for the status of the jobs.
        """
        for counter, qjob in enumerate(self['qjob']):
            status = qjob.status()
            print("Batch {}: {}".format(counter + 1, status))
            if status.name == 'QUEUED':
<<<<<<< HEAD
                print('  - Queue position is {}'.format(qjob.queue_position(refresh=True))) #maybe refresh here? Could also make this whole thing autorefresh? Overall job monitoring could be more sophisticated 
=======
                print('  - Queue position is {}'.format(qjob.queue_info().position))
>>>>>>> 9ffd2adc

        # Print unsubmitted for any entries in qobj but not qjob
        for counter in range(len(self['qjob']), len(self['qobj'])):
            print("Batch {}: NOT SUBMITTED".format(counter + 1))

    def retrieve_results(self):
        """
        Gets the results of the completed jobs from IBM Q, and processes
        them into a pyGSTi DataProtocol object (stored as the key 'data'),
        which can then be used in pyGSTi data analysis routines (e.g., if this
        was a GST experiment, it can input into a GST protocol object that will
        analyze the data).
        """
        self['batch_result_object'] = []
        #get results from backend jobs and add to dict
        ds = _data.DataSet()
        for exp_idx, qjob in enumerate(self['qjob']):
<<<<<<< HEAD
            print("Querying IBMQ for results objects for batch {}...".format(exp_idx+1)) #+ 1 here? 
            batch_result = qjob.result() 
            #results of qjob with associated exp_idx 
=======
            print("Querying IBMQ for results objects for batch {}...".format(exp_idx + 1))
            batch_result = qjob.result()
>>>>>>> 9ffd2adc
            self['batch_result_object'].append(batch_result)
            #exp_dict['batch_data'] = []
            num_qubits_in_pspec = self['pspec'].num_qubits
            for i, circ in enumerate(self['pygsti_circuits'][exp_idx]): 
                ordered_target_indices = [self['pspec'].qubit_labels.index(q) for q in circ.line_labels]
                #assumes qubit labeling of the form 'Q0' not '0' 
                labeled_counts = to_labeled_counts(batch_result.get_counts(i), ordered_target_indices, num_qubits_in_pspec)
                outcome_labels = labeled_counts[0]
                counts_data = labeled_counts[1]
                ds.add_count_list(circ, outcome_labels, counts_data)
        self['data'] = _ProtocolData(self['edesign'], ds)

    def write(self, dirname=None):
        """
        Writes to disk, storing both the pyGSTi DataProtocol object in pyGSTi's standard
        format and saving all of the IBM Q submission information stored in this object,
        written into the subdirectory 'ibmqexperiment'.

        Parameters
        ----------
        dirname : str
            The *root* directory to write into.  This directory will have
            an 'edesign' subdirectory, which will be created if needed and
            overwritten if present.  If None, then the path this object
            was loaded from is used (if this object wasn't loaded from disk,
            an error is raised).

        """
        if dirname is None:
            dirname = self['edesign']._loaded_from
            if dirname is None: raise ValueError("`dirname` must be given because there's no default directory")

        self['data'].write(dirname)

        dict_to_json = {atr: self[atr] for atr in _attribute_to_json}

        _os.mkdir(dirname + '/ibmqexperiment')
        with open(dirname + '/ibmqexperiment/meta.json', 'w') as f:
            _json.dump(dict_to_json, f, indent=4)

        for atr in _attribute_to_pickle:
            with open(dirname + '/ibmqexperiment/{}.pkl'.format(atr), 'wb') as f:
                _pickle.dump(self[atr], f)

    @classmethod
    def from_dir(cls, dirname, provider=None):
        """
        Initialize a new IBMQExperiment object from `dirname`.

        Parameters
        ----------
        dirname : str
            The directory name.
        
        provider: IBMProvider
            Provider used to retrieve qjob objects from job_ids

        Returns
        -------
        IBMQExperiment
        """
        ret = cls.__new__(cls)
        with open(dirname + '/ibmqexperiment/meta.json', 'r') as f:
            from_json = _json.load(f)
        ret.update(from_json)

        for atr in _attribute_to_pickle:
            with open(dirname + '/ibmqexperiment/{}.pkl'.format(atr), 'rb') as f:
                try:
                    ret[atr] = _pickle.load(f)
                except:
                    _warnings.warn("Couldn't unpickle {}, so skipping this attribute.".format(atr))
                    ret[atr] = None

        if provider is None:
            _warnings.warn("No provider specified, cannot retrieve IBM jobs")
        else:
            ret['qjob'] = []
            for i, jid in enumerate(ret['job_ids']):
                print(f"Loading job {i+1}/{len(ret['job_ids'])}...")
                ret['qjob'].append(provider.backend.retrieve_job(jid))

        try:
            ret['data'] = _ProtocolData.from_dir(dirname)
        except:
            pass

        return ret<|MERGE_RESOLUTION|>--- conflicted
+++ resolved
@@ -328,11 +328,7 @@
             status = qjob.status()
             print("Batch {}: {}".format(counter + 1, status))
             if status.name == 'QUEUED':
-<<<<<<< HEAD
-                print('  - Queue position is {}'.format(qjob.queue_position(refresh=True))) #maybe refresh here? Could also make this whole thing autorefresh? Overall job monitoring could be more sophisticated 
-=======
                 print('  - Queue position is {}'.format(qjob.queue_info().position))
->>>>>>> 9ffd2adc
 
         # Print unsubmitted for any entries in qobj but not qjob
         for counter in range(len(self['qjob']), len(self['qobj'])):
@@ -350,14 +346,8 @@
         #get results from backend jobs and add to dict
         ds = _data.DataSet()
         for exp_idx, qjob in enumerate(self['qjob']):
-<<<<<<< HEAD
-            print("Querying IBMQ for results objects for batch {}...".format(exp_idx+1)) #+ 1 here? 
-            batch_result = qjob.result() 
-            #results of qjob with associated exp_idx 
-=======
             print("Querying IBMQ for results objects for batch {}...".format(exp_idx + 1))
             batch_result = qjob.result()
->>>>>>> 9ffd2adc
             self['batch_result_object'].append(batch_result)
             #exp_dict['batch_data'] = []
             num_qubits_in_pspec = self['pspec'].num_qubits
