""" Defines the Estimate class."""
#***************************************************************************************************
# Copyright 2015, 2019 National Technology & Engineering Solutions of Sandia, LLC (NTESS).
# Under the terms of Contract DE-NA0003525 with NTESS, the U.S. Government retains certain rights
# in this software.
# Licensed under the Apache License, Version 2.0 (the "License"); you may not use this file except
# in compliance with the License.  You may obtain a copy of the License at
# http://www.apache.org/licenses/LICENSE-2.0 or in the LICENSE file in the root pyGSTi directory.
#***************************************************************************************************

import numpy as _np
import collections as _collections
import warnings as _warnings
import copy as _copy

from .verbosityprinter import VerbosityPrinter as _VerbosityPrinter
from .. import tools as _tools
from . import objectivefns as _objfns
from .confidenceregionfactory import ConfidenceRegionFactory as _ConfidenceRegionFactory
from .circuit import Circuit as _Circuit
from .explicitmodel import ExplicitOpModel as _ExplicitOpModel

#Class for holding confidence region factory keys
CRFkey = _collections.namedtuple('CRFkey', ['model', 'circuit_list'])


class Estimate(object):
    """
    A class encapsulating the `Model` objects related to
    a single GST estimate up-to-gauge freedoms.

    Thus, this class holds the "iteration" `Model`s leading up to a
    final `Model`, and then different gauge optimizations of the final
    set.
    """
<<<<<<< HEAD
    @classmethod
    def gst_init(cls, parent, targetModel=None, seedModel=None,
                 modelsByIter=None, parameters=None):
=======

    def __init__(self, parent, target_model=None, seed_model=None,
                 models_by_iter=None, parameters=None):
>>>>>>> 6cbcf0d9
        """
        Initialize an empty Estimate object.

        Parameters
        ----------
        parent : Results
            The parent Results object containing the dataset and
            operation sequence structure used for this Estimate.

        target_model : Model
            The target model used when optimizing the objective.

        seed_model : Model
            The initial model used to seed the iterative part
            of the objective optimization.  Typically this is
            obtained via LGST.

        models_by_iter : list of Models
            The estimated model at each GST iteration. Typically these are the
            estimated models *before* any gauge optimization is performed.

        parameters : dict
            A dictionary of parameters associated with how these models
            were obtained.
        """
        models = {}
        if targetModel: models['target'] = targetModel
        if seedModel: models['seed'] = seedModel
        if modelsByIter:
            models['iteration estimates'] = modelsByIter
            models['final iteration estimate'] = modelsByIter[-1]
        return cls(parent, models, parameters)

    def __init__(self, parent, models=None, parameters=None):
        """
        Initialize an empty Estimate object.

        Parameters
        ----------
        parent : Results
            The parent Results object containing the dataset and
            operation sequence structure used for this Estimate.

        models : dict, optional
            A dictionary of models to included in this estimate

        parameters : dict, optional
            A dictionary of parameters associated with how these models
            were obtained.
        """
        self.parent = parent
        self.parameters = _collections.OrderedDict()
        self.goparameters = _collections.OrderedDict()
        self.models = _collections.OrderedDict()
        self.confidence_region_factories = _collections.OrderedDict()

        #Set models
<<<<<<< HEAD
        if models:
            self.models.update(models)
=======
        if target_model: self.models['target'] = target_model
        if seed_model: self.models['seed'] = seed_model
        if models_by_iter:
            self.models['iteration estimates'] = models_by_iter
            self.models['final iteration estimate'] = models_by_iter[-1]
>>>>>>> 6cbcf0d9

        #Set parameters
        if isinstance(parameters, _collections.OrderedDict):
            self.parameters = parameters
        elif parameters is not None:
            for key in sorted(list(parameters.keys())):
                self.parameters[key] = parameters[key]

        #Meta info
        self.meta = {}

    def get_start_model(self, goparams):
        """
        Returns the starting model for the gauge optimization given by `goparams`.

        This has a particular (and perhaps singular) use for deciding whether
        the gauge-optimized model for one estimate can be simply copied to
        another estimate, without actually re-gauge-optimizing.

        Parameters
        ----------
        goparams : dict or list
            A dictionary of gauge-optimization parameters, just as in
            :func:`add_gaugeoptimized`.

        Returns
        -------
        Model
        """
        goparams_list = [goparams] if hasattr(goparams, 'keys') else goparams
        return goparams_list[0].get('model', self.models['final iteration estimate'])

    def add_gaugeoptimized(self, goparams, model=None, label=None, comm=None, verbosity=None):
        """
        Adds a gauge-optimized Model (computing it if needed) to this object.

        Parameters
        ----------
        goparams : dict or list
            A dictionary of gauge-optimization parameters, typically arguments
            to :func:`gaugeopt_to_target`, specifying how the gauge optimization
            was (or should be) performed.  When `model` is `None` (and this
            function computes the model internally) the keys and values of
            this dictionary must correspond to allowed arguments of
            :func:`gaugeopt_to_target`. By default, :func:`gaugeopt_to_target`'s
            first two arguments, the `Model` to optimize and the target,
            are taken to be `self.models['final iteration estimate']` and
            self.models['target'].  This argument can also be a *list* of
            such parameter dictionaries, which specifies a multi-stage gauge-
            optimization whereby the output of one stage is the input of the
            next.

        model : Model, optional
            The gauge-optimized model to store.  If None, then this model
            is computed by calling :func:`gaugeopt_to_target` with the contents
            of `goparams` as arguments as described above.

        label : str, optional
            A label for this gauge-optimized model, used as the key in
            this object's `models` and `goparameters` member dictionaries.
            If None, then the next available "go<X>", where <X> is a
            non-negative integer, is used as the label.

        comm : mpi4py.MPI.Comm, optional
            A default MPI communicator to use when one is not specified
            as the 'comm' element of/within `goparams`.

       verbosity : int, optional
            An integer specifying the level of detail printed to stdout
            during the calculations performed in this function.  If not
            None, this value will override any verbosity values set
            within `goparams`.

        Returns
        -------
        None
        """

        if label is None:
            i = 0
            while True:
                label = "go%d" % i; i += 1
                if (label not in self.goparameters) and \
                   (label not in self.models): break

        goparams_list = [goparams] if hasattr(goparams, 'keys') else goparams
        ordered_goparams = []
        last_gs = None

        #Create a printer based on specified or maximum goparams
        # verbosity and default or existing comm.
        printer_comm = comm
        for gop in goparams_list:
            if gop.get('comm', None) is not None:
                printer_comm = gop['comm']; break
        if verbosity is not None:
            max_vb = verbosity
        else:
            verbosities = [gop.get('verbosity', 0) for gop in goparams_list]
            max_vb = max([v.verbosity if isinstance(v, _VerbosityPrinter) else v for v in verbosities])
        printer = _VerbosityPrinter.build_printer(max_vb, printer_comm)
        printer.log("-- Adding Gauge Optimized (%s) --" % label)

        for i, gop in enumerate(goparams_list):

            if model is not None:
                last_gs = model  # just use user-supplied result
            else:
                from ..algorithms import gaugeopt_to_target as _gaugeopt_to_target
                gop = gop.copy()  # so we don't change the caller's dict
                if '_gaugeGroupEl' in gop: del gop['_gaugeGroupEl']

                printer.log("Stage %d:" % i, 2)
                if verbosity is not None:
                    gop['verbosity'] = printer - 1  # use common printer

                if comm is not None and 'comm' not in gop:
                    gop['comm'] = comm

                if last_gs:
                    gop["model"] = last_gs
                elif "model" not in gop:
                    if 'final iteration estimate' in self.models:
                        gop["model"] = self.models['final iteration estimate']
                    else: raise ValueError("Must supply 'model' in 'goparams' argument")

                if "target_model" not in gop:
                    if 'target' in self.models:
                        gop["target_model"] = self.models['target']
                    else: raise ValueError("Must supply 'target_model' in 'goparams' argument")

                if "maxiter" not in gop:
                    gop["maxiter"] = 100

                gop['return_all'] = True
                if isinstance(gop['model'], _ExplicitOpModel):
                    #only explicit models can be gauge optimized
                    _, gaugeGroupEl, last_gs = _gaugeopt_to_target(**gop)
                else:
                    #but still fill in results for other models (?)
                    gaugeGroupEl, last_gs = None, gop['model'].copy()

                gop['_gaugeGroupEl'] = gaugeGroupEl  # an output stored here for convenience

            #sort the parameters by name for consistency
            ordered_goparams.append(_collections.OrderedDict(
                [(k, gop[k]) for k in sorted(list(gop.keys()))]))

        assert(last_gs is not None)
        self.models[label] = last_gs
        self.goparameters[label] = ordered_goparams if len(goparams_list) > 1 \
            else ordered_goparams[0]

    def add_confidence_region_factory(self,
                                      model_label='final iteration estimate',
                                      circuits_label='final'):
        """
        Creates a new confidence region factory.

        An instance of :class:`ConfidenceRegionFactory` serves to create
        confidence intervals and regions in reports and elsewhere.  This
        function creates such a factory, which is specific to a given
        `Model` (given by this object's `.models[model_label]` ) and
        operation sequence list (given by the parent `Results`'s
        `.circuit_lists[gastrings_label]` list).

        Parameters
        ----------
        model_label : str, optional
            The label of a `Model` held within this `Estimate`.

        circuits_label : str, optional
            The label of a operation sequence list within this estimate's parent
            `Results` object.

        Returns
        -------
        ConfidenceRegionFactory
            The newly created factory (also cached internally) and accessible
            via the :func:`get_confidence_region_factory` method.
        """
        ky = CRFkey(model_label, circuits_label)
        if ky in self.confidence_region_factories:
            _warnings.warn("Confidence region factory for %s already exists - overwriting!" % str(ky))

        newCRF = _ConfidenceRegionFactory(self, model_label, circuits_label)
        self.confidence_region_factories[ky] = newCRF
        return newCRF

    def has_confidence_region_factory(self, model_label='final iteration estimate',
                                      circuits_label='final'):
        """
        Checks whether a confidence region factory for the given model
        and operation sequence list labels exists.

        Parameters
        ----------
        model_label : str, optional
            The label of a `Model` held within this `Estimate`.

        circuits_label : str, optional
            The label of a operation sequence list within this estimate's parent
            `Results` object.

        Returns
        -------
        bool
        """
        return bool(CRFkey(model_label, circuits_label) in self.confidence_region_factories)

    def get_confidence_region_factory(self, model_label='final iteration estimate',
                                      circuits_label='final', create_if_needed=False):
        """
        Retrieves a confidence region factory for the given model
        and operation sequence list labels.  For more information about
        confidence region factories, see :func:`add_confidence_region_factory`.

        Parameters
        ----------
        model_label : str, optional
            The label of a `Model` held within this `Estimate`.

        circuits_label : str, optional
            The label of a operation sequence list within this estimate's parent
            `Results` object.

        create_if_needed : bool, optional
            If True, a new confidence region factory will be created if none
            exists.  Otherwise a `KeyError` is raised when the requested
            factory doesn't exist.

        Returns
        -------
        ConfidenceRegionFactory
        """
        ky = CRFkey(model_label, circuits_label)
        if ky in self.confidence_region_factories:
            return self.confidence_region_factories[ky]
        elif create_if_needed:
            return self.add_confidence_region_factory(model_label, circuits_label)
        else:
            raise KeyError("No confidence region factory for key %s exists!" % str(ky))

    def gauge_propagate_confidence_region_factory(
            self, to_model_label, from_model_label='final iteration estimate',
            circuits_label='final', eps=1e-3, verbosity=0):
        """
        Propagates an existing "reference" confidence region for a Model
        "G0" to a new confidence region for a gauge-equivalent model "G1".

        When successful, a new confidence region factory is created for the
        `.models[to_model_label]` `Model` and `circuits_label` gate
        string list from the existing factory for `.models[from_model_label]`.

        Parameters
        ----------
        to_model_label : str
            The key into this `Estimate` object's `models` and `goparameters`
            dictionaries that identifies the final gauge-optimized result to
            create a factory for.  This gauge optimization must have begun at
            "from" reference model, i.e., `models[from_model_label]` must
            equal (by frobeinus distance) `goparameters[to_model_label]['model']`.

        from_model_label : str, optional
            The key into this `Estimate` object's `models` dictionary
            that identifies the reference model.

        circuits_label : str, optional
            The key of the operation sequence list (within the parent `Results`'s
            `.circuit_lists` dictionary) that identifies the operation sequence
            list used by the old (&new) confidence region factories.

        eps : float, optional
            A small offset used for constructing finite-difference derivatives.
            Usually the default value is fine.

        verbosity : int, optional
            A non-negative integer indicating the amount of detail to print
            to stdout.

        Returns
        -------
        ConfidenceRegionFactory
            Note: this region is also stored internally and as such the return
            value of this function can often be ignored.
        """
        printer = _VerbosityPrinter.build_printer(verbosity)

        ref_model = self.models[from_model_label]
        goparams = self.goparameters[to_model_label]
        goparams_list = [goparams] if hasattr(goparams, 'keys') else goparams
        start_model = goparams_list[0]['model'].copy()
        final_model = self.models[to_model_label].copy()

        gaugeGroupEls = []
        for gop in goparams_list:
            assert('_gaugeGroupEl' in gop), "To propagate a confidence " + \
                "region, goparameters must contain the gauge-group-element as `_gaugeGroupEl`"
            gaugeGroupEls.append(gop['_gaugeGroupEl'])

        assert(start_model.frobeniusdist(ref_model) < 1e-6), \
            "Gauge-opt starting point must be the 'from' (reference) Model"

        crf = self.confidence_region_factories.get(
            CRFkey(from_model_label, circuits_label), None)

        assert(crf is not None), "Initial confidence region factory doesn't exist!"
        assert(crf.has_hessian()), "Initial factory must contain a computed Hessian!"

        #Update hessian by TMx = d(diffs in current go'd model)/d(diffs in ref model)
        TMx = _np.empty((final_model.num_params(), ref_model.num_params()), 'd')
        v0, w0 = ref_model.to_vector(), final_model.to_vector()
        mdl = ref_model.copy()

        printer.log(" *** Propagating Hessian from '%s' to '%s' ***" %
                    (from_model_label, to_model_label))

        with printer.progress_logging(1):
            for iCol in range(ref_model.num_params()):
                v = v0.copy(); v[iCol] += eps  # dv is along iCol-th direction
                mdl.from_vector(v)
                for gaugeGroupEl in gaugeGroupEls:
                    mdl.transform(gaugeGroupEl)
                w = mdl.to_vector()
                dw = (w - w0) / eps
                TMx[:, iCol] = dw
                printer.show_progress(iCol, ref_model.num_params(), prefix='Column: ')
                #,suffix = "; finite_diff = %g" % _np.linalg.norm(dw)

        #rank = _np.linalg.matrix_rank(TMx)
        #print("DEBUG: constructed TMx: rank = ", rank)

        # Hessian is gauge-transported via H -> TMx_inv^T * H * TMx_inv
        TMx_inv = _np.linalg.inv(TMx)
        new_hessian = _np.dot(TMx_inv.T, _np.dot(crf.hessian, TMx_inv))

        #Create a new confidence region based on the new hessian
        new_crf = _ConfidenceRegionFactory(self, to_model_label,
                                           circuits_label, new_hessian,
                                           crf.nonMarkRadiusSq)
        self.confidence_region_factories[CRFkey(to_model_label, circuits_label)] = new_crf
        printer.log("   Successfully transported Hessian and ConfidenceRegionFactory.")

        return new_crf

    def get_effective_dataset(self, return_submxs=False):
        """
        Generate a `DataSet` containing the effective counts as dictated by
        the "weights" parameter, which specifies a dict of operation sequence weights.

        This function rescales the actual data contained in this Estimate's
        parent `Results` object according to the estimate's "weights" parameter.
        The scaled data set is returned, along with (optionall) a list-of-lists
        of matrices containing the scaling values which can be easily plotted
        via a `ColorBoxPlot`.

        Parameters
        ----------
        return_submxs : boolean
            If true, also return a list-of-lists of matrices containing the
            scaling values, as described above.

        Returns
        -------
        ds : DataSet
            The "effective" (scaled) data set.

        subMxs : list-of-lists
            Only returned if `return_submxs == True`.  Contains the
            scale values (see above).
        """
        p = self.parent
        gss = p.circuit_lists['final'].circuitStructure  # FUTURE: overrideable?
        weights = self.parameters.get("weights", None)

        if weights is not None:
            scaled_dataset = p.dataset.copy_nonstatic()
            nRows, nCols = gss.plaquette_rows_cols()

            subMxs = []
            for y in gss.used_yvals():
                subMxs.append([])
                for x in gss.used_xvals():
                    scalingMx = _np.nan * _np.ones((nRows, nCols), 'd')
                    plaq = gss.get_plaquette(x, y).expand_aliases()
                    if len(plaq) > 0:
                        for i, j, opstr in plaq:
                            scalingMx[i, j] = weights.get(opstr, 1.0)
                            if scalingMx[i, j] != 1.0:
                                scaled_dataset[opstr].scale(scalingMx[i, j])

                    #build up a subMxs list-of-lists as a plotting
                    # function does, so we can easily plot the scaling
                    # factors in a color box plot.
                    subMxs[-1].append(scalingMx)

            scaled_dataset.done_adding_data()
            if return_submxs:
                return scaled_dataset, subMxs
            else: return scaled_dataset

        else:  # no weights specified - just return original dataset (no scaling)

            if return_submxs:  # then need to create subMxs with all 1's
                subMxs = []
                for y in gss.used_yvals():
                    subMxs.append([])
                    for x in gss.used_xvals():
                        plaq = gss.get_plaquette(x, y)
                        scalingMx = _np.nan * _np.ones((plaq.rows, plaq.cols), 'd')
                        for i, j, opstr in plaq:
                            scalingMx[i, j] = 1.0
                        subMxs[-1].append(scalingMx)
                return p.dataset, subMxs  # copy dataset?
            else:
                return p.dataset

<<<<<<< HEAD
    def misfit_sigma(self, use_accurate_Np=False, comm=None):
=======
    def misfit_sigma(self, use_accurate_np=False, evaltree_cache=None, comm=None):
>>>>>>> 6cbcf0d9
        """
        Returns the number of standard deviations (sigma) of model violation.

        Parameters
        ----------
        use_accurate_np : bool, optional
            Whether to use the more accurate number of *non-gauge* parameters
            (but more expensive to compute), or just use the total number of
            model parameters.

        comm : mpi4py.MPI.Comm, optional
            When not None, an MPI communicator for distributing the computation
            across multiple processors.

        Returns
        -------
        float
        """
        p = self.parent

        mdl = self.models['final iteration estimate']  # FUTURE: overrideable?
        circuit_list = p.circuit_lists['final']  # FUTURE: overrideable?
        cache = self.parameters.get('final_cache', None)
        ds = self.get_effective_dataset()
        objfn_builder = self.parameters.get('final_objfn_builder', _objfns.PoissonPicDeltaLogLFunction.builder())
        objfn = objfn_builder.build(mdl, ds, circuit_list, {'comm': comm}, cache)
        fitqty = objfn.get_chi2k_distributed_qty(objfn.fn())
        aliases = circuit_list.opLabelAliases if isinstance(circuit_list, _objfns.BulkCircuitList) else None

<<<<<<< HEAD
        ds_allstrs = _tools.apply_aliases_to_circuit_list(circuit_list, aliases)
=======
        if obj == "chi2":
            fitQty = _tools.chi2(mdl, ds, gss.allstrs,
                                 min_prob_clip_for_weighting=mpc,
                                 op_label_aliases=aliases,
                                 evaltree_cache=evaltree_cache, comm=comm)
        elif obj in ("logl", "lgst"):
            logL_upperbound = _tools.logl_max(mdl, ds, gss.allstrs, op_label_aliases=aliases,
                                              evaltree_cache=evaltree_cache)
            logl = _tools.logl(mdl, ds, gss.allstrs, op_label_aliases=aliases,
                               evaltree_cache=evaltree_cache, comm=comm)
            fitQty = 2 * (logL_upperbound - logl)  # twoDeltaLogL

        ds_allstrs = _tools.apply_aliases_to_circuit_list(gss.allstrs, aliases)
>>>>>>> 6cbcf0d9
        Ns = ds.get_degrees_of_freedom(ds_allstrs)  # number of independent parameters in dataset
        if hasattr(mdl, 'num_nongauge_params'):
            Np = mdl.num_nongauge_params() if use_accurate_np else mdl.num_params()
        else:
            Np = mdl.num_params()
        k = max(Ns - Np, 1)  # expected chi^2 or 2*(logL_ub-logl) mean
        if Ns <= Np: _warnings.warn("Max-model params (%d) <= model params (%d)!  Using k == 1." % (Ns, Np))
        return (fitqty - k) / _np.sqrt(2 * k)

    def view(self, gaugeopt_keys, parent=None):
        """
        Creates a shallow copy of this Results object containing only the
        given gauge-optimization keys.

        Parameters
        ----------
        gaugeopt_keys : str or list, optional
            Either a single string-value gauge-optimization key or a list of
            such keys.  If `None`, then all gauge-optimization keys are
            retained.

        parent : Results, optional
            The parent `Results` object of the view.  If `None`, then the
            current `Estimate`'s parent is used.

        Returns
        -------
        Estimate
        """
        if parent is None: parent = self.parent
        view = Estimate(parent)
        view.parameters = self.parameters
        view.models = self.models
        view.confidence_region_factories = self.confidence_region_factories

        if gaugeopt_keys is None:
            gaugeopt_keys = list(self.goparameters.keys())
        elif isinstance(gaugeopt_keys, str):
            gaugeopt_keys = [gaugeopt_keys]
        for go_key in gaugeopt_keys:
            if go_key in self.goparameters:
                view.goparameters[go_key] = self.goparameters[go_key]

        return view

    def copy(self):
        """ Creates a copy of this Estimate object. """
        #TODO: check whether this deep copies (if we want it to...) - I expect it doesn't currently
        cpy = Estimate(self.parent)
        cpy.parameters = _copy.deepcopy(self.parameters)
        cpy.goparameters = _copy.deepcopy(self.goparameters)
        cpy.models = self.models.copy()
        cpy.confidence_region_factories = _copy.deepcopy(self.confidence_region_factories)
        cpy.meta = _copy.deepcopy(self.meta)
        return cpy

    def __str__(self):
        s = "----------------------------------------------------------\n"
        s += "---------------- pyGSTi Estimate Object ------------------\n"
        s += "----------------------------------------------------------\n"
        s += "\n"
        s += "How to access my contents:\n\n"
        s += " .models   -- a dictionary of Model objects w/keys:\n"
        s += " ---------------------------------------------------------\n"
        s += "  " + "\n  ".join(list(self.models.keys())) + "\n"
        s += "\n"
        s += " .parameters   -- a dictionary of simulation parameters:\n"
        s += " ---------------------------------------------------------\n"
        s += "  " + "\n  ".join(list(self.parameters.keys())) + "\n"
        s += "\n"
        s += " .goparameters   -- a dictionary of gauge-optimization parameter dictionaries:\n"
        s += " ---------------------------------------------------------\n"
        s += "  " + "\n  ".join(list(self.goparameters.keys())) + "\n"
        s += "\n"
        return s

    def __getstate__(self):
        #Don't pickle comms in goparameters
        to_pickle = self.__dict__.copy()
        to_pickle['goparameters'] = _collections.OrderedDict()
        for lbl, goparams in self.goparameters.items():
            if hasattr(goparams, "keys"):
                if 'comm' in goparams:
                    goparams = goparams.copy()
                    goparams['comm'] = None
                to_pickle['goparameters'][lbl] = goparams
            else:  # goparams is a list
                new_goparams = []  # new list
                for goparams_dict in goparams:
                    if 'comm' in goparams_dict:
                        goparams_dict = goparams_dict.copy()
                        goparams_dict['comm'] = None
                    new_goparams.append(goparams_dict)
                to_pickle['goparameters'][lbl] = new_goparams

        # don't pickle parent (will create circular reference)
        del to_pickle['parent']
        return to_pickle

    def __setstate__(self, state_dict):
        #BACKWARDS COMPATIBILITY
        if 'confidence_regions' in state_dict:
            del state_dict['confidence_regions']
            state_dict['confidence_region_factories'] = _collections.OrderedDict()
        if 'meta' not in state_dict: state_dict['meta'] = {}
        if 'gatesets' in state_dict:
            state_dict['models'] = state_dict['gatesets']
            del state_dict['gatesets']

        self.__dict__.update(state_dict)
        for crf in self.confidence_region_factories.values():
            crf.set_parent(self)
        self.parent = None  # initialize to None upon unpickling

    def set_parent(self, parent):
        """
        Sets the parent Results object of this Estimate.
        """
        self.parent = parent<|MERGE_RESOLUTION|>--- conflicted
+++ resolved
@@ -33,15 +33,10 @@
     final `Model`, and then different gauge optimizations of the final
     set.
     """
-<<<<<<< HEAD
+
     @classmethod
-    def gst_init(cls, parent, targetModel=None, seedModel=None,
-                 modelsByIter=None, parameters=None):
-=======
-
-    def __init__(self, parent, target_model=None, seed_model=None,
+    def gst_init(cls, parent, target_model=None, seed_model=None,
                  models_by_iter=None, parameters=None):
->>>>>>> 6cbcf0d9
         """
         Initialize an empty Estimate object.
 
@@ -68,11 +63,11 @@
             were obtained.
         """
         models = {}
-        if targetModel: models['target'] = targetModel
-        if seedModel: models['seed'] = seedModel
-        if modelsByIter:
-            models['iteration estimates'] = modelsByIter
-            models['final iteration estimate'] = modelsByIter[-1]
+        if target_model: models['target'] = target_model
+        if seed_model: models['seed'] = seed_model
+        if models_by_iter:
+            models['iteration estimates'] = models_by_iter
+            models['final iteration estimate'] = models_by_iter[-1]
         return cls(parent, models, parameters)
 
     def __init__(self, parent, models=None, parameters=None):
@@ -99,16 +94,8 @@
         self.confidence_region_factories = _collections.OrderedDict()
 
         #Set models
-<<<<<<< HEAD
         if models:
             self.models.update(models)
-=======
-        if target_model: self.models['target'] = target_model
-        if seed_model: self.models['seed'] = seed_model
-        if models_by_iter:
-            self.models['iteration estimates'] = models_by_iter
-            self.models['final iteration estimate'] = models_by_iter[-1]
->>>>>>> 6cbcf0d9
 
         #Set parameters
         if isinstance(parameters, _collections.OrderedDict):
@@ -246,12 +233,12 @@
                 gop['return_all'] = True
                 if isinstance(gop['model'], _ExplicitOpModel):
                     #only explicit models can be gauge optimized
-                    _, gaugeGroupEl, last_gs = _gaugeopt_to_target(**gop)
+                    _, gauge_group_el, last_gs = _gaugeopt_to_target(**gop)
                 else:
                     #but still fill in results for other models (?)
-                    gaugeGroupEl, last_gs = None, gop['model'].copy()
-
-                gop['_gaugeGroupEl'] = gaugeGroupEl  # an output stored here for convenience
+                    gauge_group_el, last_gs = None, gop['model'].copy()
+
+                gop['_gaugeGroupEl'] = gauge_group_el  # an output stored here for convenience
 
             #sort the parameters by name for consistency
             ordered_goparams.append(_collections.OrderedDict(
@@ -294,9 +281,9 @@
         if ky in self.confidence_region_factories:
             _warnings.warn("Confidence region factory for %s already exists - overwriting!" % str(ky))
 
-        newCRF = _ConfidenceRegionFactory(self, model_label, circuits_label)
-        self.confidence_region_factories[ky] = newCRF
-        return newCRF
+        new_crf = _ConfidenceRegionFactory(self, model_label, circuits_label)
+        self.confidence_region_factories[ky] = new_crf
+        return new_crf
 
     def has_confidence_region_factory(self, model_label='final iteration estimate',
                                       circuits_label='final'):
@@ -403,11 +390,11 @@
         start_model = goparams_list[0]['model'].copy()
         final_model = self.models[to_model_label].copy()
 
-        gaugeGroupEls = []
+        gauge_group_els = []
         for gop in goparams_list:
             assert('_gaugeGroupEl' in gop), "To propagate a confidence " + \
                 "region, goparameters must contain the gauge-group-element as `_gaugeGroupEl`"
-            gaugeGroupEls.append(gop['_gaugeGroupEl'])
+            gauge_group_els.append(gop['_gaugeGroupEl'])
 
         assert(start_model.frobeniusdist(ref_model) < 1e-6), \
             "Gauge-opt starting point must be the 'from' (reference) Model"
@@ -419,7 +406,7 @@
         assert(crf.has_hessian()), "Initial factory must contain a computed Hessian!"
 
         #Update hessian by TMx = d(diffs in current go'd model)/d(diffs in ref model)
-        TMx = _np.empty((final_model.num_params(), ref_model.num_params()), 'd')
+        tmx = _np.empty((final_model.num_params(), ref_model.num_params()), 'd')
         v0, w0 = ref_model.to_vector(), final_model.to_vector()
         mdl = ref_model.copy()
 
@@ -427,23 +414,23 @@
                     (from_model_label, to_model_label))
 
         with printer.progress_logging(1):
-            for iCol in range(ref_model.num_params()):
-                v = v0.copy(); v[iCol] += eps  # dv is along iCol-th direction
+            for icol in range(ref_model.num_params()):
+                v = v0.copy(); v[icol] += eps  # dv is along iCol-th direction
                 mdl.from_vector(v)
-                for gaugeGroupEl in gaugeGroupEls:
-                    mdl.transform(gaugeGroupEl)
+                for gauge_group_el in gauge_group_els:
+                    mdl.transform(gauge_group_el)
                 w = mdl.to_vector()
                 dw = (w - w0) / eps
-                TMx[:, iCol] = dw
-                printer.show_progress(iCol, ref_model.num_params(), prefix='Column: ')
+                tmx[:, icol] = dw
+                printer.show_progress(icol, ref_model.num_params(), prefix='Column: ')
                 #,suffix = "; finite_diff = %g" % _np.linalg.norm(dw)
 
         #rank = _np.linalg.matrix_rank(TMx)
         #print("DEBUG: constructed TMx: rank = ", rank)
 
         # Hessian is gauge-transported via H -> TMx_inv^T * H * TMx_inv
-        TMx_inv = _np.linalg.inv(TMx)
-        new_hessian = _np.dot(TMx_inv.T, _np.dot(crf.hessian, TMx_inv))
+        tmx_inv = _np.linalg.inv(tmx)
+        new_hessian = _np.dot(tmx_inv.T, _np.dot(crf.hessian, tmx_inv))
 
         #Create a new confidence region based on the new hessian
         new_crf = _ConfidenceRegionFactory(self, to_model_label,
@@ -486,51 +473,47 @@
 
         if weights is not None:
             scaled_dataset = p.dataset.copy_nonstatic()
-            nRows, nCols = gss.plaquette_rows_cols()
-
-            subMxs = []
+            nrows, ncols = gss.plaquette_rows_cols()
+
+            sub_mxs = []
             for y in gss.used_yvals():
-                subMxs.append([])
+                sub_mxs.append([])
                 for x in gss.used_xvals():
-                    scalingMx = _np.nan * _np.ones((nRows, nCols), 'd')
+                    scaling_mx = _np.nan * _np.ones((nrows, ncols), 'd')
                     plaq = gss.get_plaquette(x, y).expand_aliases()
                     if len(plaq) > 0:
                         for i, j, opstr in plaq:
-                            scalingMx[i, j] = weights.get(opstr, 1.0)
-                            if scalingMx[i, j] != 1.0:
-                                scaled_dataset[opstr].scale(scalingMx[i, j])
+                            scaling_mx[i, j] = weights.get(opstr, 1.0)
+                            if scaling_mx[i, j] != 1.0:
+                                scaled_dataset[opstr].scale(scaling_mx[i, j])
 
                     #build up a subMxs list-of-lists as a plotting
                     # function does, so we can easily plot the scaling
                     # factors in a color box plot.
-                    subMxs[-1].append(scalingMx)
+                    sub_mxs[-1].append(scaling_mx)
 
             scaled_dataset.done_adding_data()
             if return_submxs:
-                return scaled_dataset, subMxs
+                return scaled_dataset, sub_mxs
             else: return scaled_dataset
 
         else:  # no weights specified - just return original dataset (no scaling)
 
             if return_submxs:  # then need to create subMxs with all 1's
-                subMxs = []
+                sub_mxs = []
                 for y in gss.used_yvals():
-                    subMxs.append([])
+                    sub_mxs.append([])
                     for x in gss.used_xvals():
                         plaq = gss.get_plaquette(x, y)
-                        scalingMx = _np.nan * _np.ones((plaq.rows, plaq.cols), 'd')
+                        scaling_mx = _np.nan * _np.ones((plaq.rows, plaq.cols), 'd')
                         for i, j, opstr in plaq:
-                            scalingMx[i, j] = 1.0
-                        subMxs[-1].append(scalingMx)
-                return p.dataset, subMxs  # copy dataset?
+                            scaling_mx[i, j] = 1.0
+                        sub_mxs[-1].append(scaling_mx)
+                return p.dataset, sub_mxs  # copy dataset?
             else:
                 return p.dataset
 
-<<<<<<< HEAD
-    def misfit_sigma(self, use_accurate_Np=False, comm=None):
-=======
-    def misfit_sigma(self, use_accurate_np=False, evaltree_cache=None, comm=None):
->>>>>>> 6cbcf0d9
+    def misfit_sigma(self, use_accurate_np=False, comm=None):
         """
         Returns the number of standard deviations (sigma) of model violation.
 
@@ -560,30 +543,15 @@
         fitqty = objfn.get_chi2k_distributed_qty(objfn.fn())
         aliases = circuit_list.opLabelAliases if isinstance(circuit_list, _objfns.BulkCircuitList) else None
 
-<<<<<<< HEAD
         ds_allstrs = _tools.apply_aliases_to_circuit_list(circuit_list, aliases)
-=======
-        if obj == "chi2":
-            fitQty = _tools.chi2(mdl, ds, gss.allstrs,
-                                 min_prob_clip_for_weighting=mpc,
-                                 op_label_aliases=aliases,
-                                 evaltree_cache=evaltree_cache, comm=comm)
-        elif obj in ("logl", "lgst"):
-            logL_upperbound = _tools.logl_max(mdl, ds, gss.allstrs, op_label_aliases=aliases,
-                                              evaltree_cache=evaltree_cache)
-            logl = _tools.logl(mdl, ds, gss.allstrs, op_label_aliases=aliases,
-                               evaltree_cache=evaltree_cache, comm=comm)
-            fitQty = 2 * (logL_upperbound - logl)  # twoDeltaLogL
-
-        ds_allstrs = _tools.apply_aliases_to_circuit_list(gss.allstrs, aliases)
->>>>>>> 6cbcf0d9
-        Ns = ds.get_degrees_of_freedom(ds_allstrs)  # number of independent parameters in dataset
+        ds_dof = ds.get_degrees_of_freedom(ds_allstrs)  # number of independent parameters in dataset
         if hasattr(mdl, 'num_nongauge_params'):
-            Np = mdl.num_nongauge_params() if use_accurate_np else mdl.num_params()
+            mdl_dof = mdl.num_nongauge_params() if use_accurate_np else mdl.num_params()
         else:
-            Np = mdl.num_params()
-        k = max(Ns - Np, 1)  # expected chi^2 or 2*(logL_ub-logl) mean
-        if Ns <= Np: _warnings.warn("Max-model params (%d) <= model params (%d)!  Using k == 1." % (Ns, Np))
+            mdl_dof = mdl.num_params()
+        k = max(ds_dof - mdl_dof, 1)  # expected chi^2 or 2*(logL_ub-logl) mean
+        if ds_dof <= mdl_dof: _warnings.warn("Max-model params (%d) <= model params (%d)!  Using k == 1."
+                                             % (ds_dof, mdl_dof))
         return (fitqty - k) / _np.sqrt(2 * k)
 
     def view(self, gaugeopt_keys, parent=None):
