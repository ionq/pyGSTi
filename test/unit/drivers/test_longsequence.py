--- conflicted
+++ resolved
@@ -69,16 +69,10 @@
     def test_model_test_advanced_options(self, capfd: pytest.LogCaptureFixture):
         self.setUp()
         result = ls.run_model_test(
-<<<<<<< HEAD
             self.mdl_guess, self.ds, self.pspec, self.fiducials,
             self.fiducials, self.germs, self.maxLens,
             advanced_options=dict(objective='chi2', profile=2),
             simulator=MapForwardSimulatorWrapper
-=======
-            self.mdl_guess, self.ds, self.pspec, self.prep_fids,
-            self.meas_fids, self.germs, self.maxLens,
-            advanced_options=dict(objective='chi2', profile=2)
->>>>>>> 78719cc8
         )
         stdout, _ = capfd.readouterr()
         assert MapForwardSimulatorWrapper.Message in stdout
