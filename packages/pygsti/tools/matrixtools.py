from __future__ import division, print_function, absolute_import, unicode_literals
#*****************************************************************
#    pyGSTi 0.9:  Copyright 2015 Sandia Corporation
#    This Software is released under the GPL license detailed
#    in the file "license.txt" in the top-level pyGSTi directory
#*****************************************************************
""" Matrix related utility functions """

import numpy as _np
import scipy.linalg as _spl
import scipy.optimize as _spo
import warnings as _warnings

from .smartcache import smart_cached

def array_eq(a, b, tol=1e-8):
    print(_np.linalg.norm(a-b))
    return _np.linalg.norm(a-b) < tol

def trace(M): #memory leak in numpy causes repeated trace calls to eat up all memory --TODO: Cython this
    """
    The trace of a matrix, sum_i M[i,i].

    A memory leak in some version of numpy can cause repeated calls to numpy's
    trace function to eat up all available system memory, and this function
    does not have this problem.

    Parameters
    ----------
    M : numpy array
        the matrix (any object that can be double-indexed)

    Returns
    -------
    element type of M
        The trace of M.
    """
    return sum([ M[i,i] for i in range(M.shape[0]) ])
#    with warnings.catch_warnings():
#        warnings.filterwarnings('error')
#        try:
#            ret =
#        except Warning:
#            print "BAD trace from:\n"
#            for i in range(M.shape[0]):
#                print M[i,i]
#            raise ValueError("STOP")
#    return ret

def is_hermitian(mx, TOL=1e-9):
    """
    Test whether mx is a hermitian matrix.

    Parameters
    ----------
    mx : numpy array
        Matrix to test.

    TOL : float, optional
        Tolerance on absolute magitude of elements.

    Returns
    -------
    bool
        True if mx is hermitian, otherwise False.
    """
    (m,n) = mx.shape
    for i in range(m):
        if abs(mx[i,i].imag) > TOL: return False
        for j in range(i+1,n):
            if abs(mx[i,j] - mx[j,i].conjugate()) > TOL: return False
    return True

def is_pos_def(mx, TOL=1e-9):
    """
    Test whether mx is a positive-definite matrix.

    Parameters
    ----------
    mx : numpy array
        Matrix to test.

    TOL : float, optional
        Tolerance on absolute magitude of elements.

    Returns
    -------
    bool
        True if mx is positive-semidefinite, otherwise False.
    """
    evals = _np.linalg.eigvals( mx )
    return all( [ev > -TOL for ev in evals] )

def is_valid_density_mx(mx, TOL=1e-9):
    """
    Test whether mx is a valid density matrix (hermitian,
      positive-definite, and unit trace).

    Parameters
    ----------
    mx : numpy array
        Matrix to test.

    TOL : float, optional
        Tolerance on absolute magitude of elements.

    Returns
    -------
    bool
        True if mx is a valid density matrix, otherwise False.
    """
    return is_hermitian(mx,TOL) and is_pos_def(mx,TOL) and abs(trace(mx)-1.0) < TOL


def frobeniusnorm(ar):
    """
    Compute the frobenius norm of an array (or matrix),

       sqrt( sum( each_element_of_a^2 ) )

    Parameters
    ----------
    ar : numpy array
        What to compute the frobenius norm of.  Note that ar can be any shape
        or number of dimenions.

    Returns
    -------
    float or complex
        depending on the element type of ar.
    """
    return _np.sqrt(_np.sum(ar**2))

def frobeniusnorm2(ar):
    """
    Compute the squared frobenius norm of an array (or matrix),

       sum( each_element_of_a^2 ) )

    Parameters
    ----------
    ar : numpy array
        What to compute the squared frobenius norm of.  Note that ar can be any
        shape or number of dimenions.

    Returns
    -------
    float or complex
        depending on the element type of ar.
    """
    return _np.sum(ar**2)

def nullspace(m, tol=1e-7):
    """
    Compute the nullspace of a matrix.

    Parameters
    ----------
    m : numpy array
       An matrix of shape (M,N) whose nullspace to compute.

    tol : float (optional)
       Nullspace tolerance, used when comparing singular values with zero.

    Returns
    -------
    An matrix of shape (M,K) whose columns contain nullspace basis vectors.
    """
    _,s,vh = _np.linalg.svd(m)
    rank = (s > tol).sum()
    return vh[rank:].T.copy()


def nullspace_qr(m, tol=1e-7):
    """
    Compute the nullspace of a matrix using the QR decomposition.

    The QR decomposition is faster but less accurate than the SVD
    used by :func:`nullspace`.

    Parameters
    ----------
    m : numpy array
       An matrix of shape (M,N) whose nullspace to compute.

    tol : float (optional)
       Nullspace tolerance, used when comparing diagonal values of R with zero.

    Returns
    -------
    An matrix of shape (M,K) whose columns contain nullspace basis vectors.
    """
    M,N = m.shape
    q,r,p = _spl.qr(m.T,mode='full', pivoting=True)
      # q.shape == (N,N), r.shape = (N,M), p.shape = (M,)
      
    #assert( _np.linalg.norm(_np.dot(q,r) - m.T[:,p]) < 1e-8) #check QR decomp
    rank = (_np.abs(_np.diagonal(r)) > tol).sum()
    
    #DEBUG
    #print("Rank QR = ",rank)
    #print('\n'.join(map(str,_np.abs(_np.diagonal(r)))))
    #print("Ret = ", q[:,rank:].shape, " Q = ",q.shape, " R = ",r.shape)
    
    return q[:,rank:]


def print_mx(mx, width=9, prec=4):
    """
    Print matrix in pretty format.

    Will print real or complex matrices with a desired precision and
    "cell" width.

    Parameters
    ----------
    mx : numpy array
        the matrix (2-D array) to print.

    width : int, opitonal
        the width (in characters) of each printed element

    prec : int optional
        the precision (in characters) of each printed element

    """
    print(mx_to_string(mx, width, prec))

def mx_to_string(m, width=9, prec=4):
    """
    Generate a "pretty-format" string for a matrix.

    Will generate strings for real or complex matrices with a desired
    precision and "cell" width.

    Parameters
    ----------
    mx : numpy array
        the matrix (2-D array) to convert.

    width : int, opitonal
        the width (in characters) of each converted element

    prec : int optional
        the precision (in characters) of each converted element

    Returns
    -------
    string
        matrix m as a pretty formated string.
    """
    s = ""; tol = 10**(-prec)
    if _np.max(abs(_np.imag(m))) > tol:
        return mx_to_string_complex(m, width, width, prec)

    if len(m.shape) == 1: m = m[None,:] # so it works w/vectors too
    for i in range(m.shape[0]):
        for j in range(m.shape[1]):
            if abs(m[i,j]) < tol: s += '{0: {w}.0f}'.format(0,w=width)
            else: s += '{0: {w}.{p}f}'.format(m[i,j].real,w=width,p=prec)
        s += "\n"
    return s

def mx_to_string_complex(m, real_width=9, im_width=9, prec=4):
    """
    Generate a "pretty-format" string for a complex-valued matrix.

    Parameters
    ----------
    mx : numpy array
        the matrix (2-D array) to convert.

    real_width : int, opitonal
        the width (in characters) of the real part of each element.

    im_width : int, opitonal
        the width (in characters) of the imaginary part of each element.

    prec : int optional
        the precision (in characters) of each element's real and imaginary parts.

    Returns
    -------
    string
        matrix m as a pretty formated string.
    """
    if len(m.shape) == 1: m = m[None,:] # so it works w/vectors too
    s = ""; tol = 10**(-prec)
    for i in range(m.shape[0]):
        for j in range(m.shape[1]):
            if abs(m[i,j].real)<tol: s += "{0: {w}.0f}".format(0,w=real_width)
            else: s += "{0: {w}.{p}f}".format(m[i,j].real,w=real_width,p=prec)
            if abs(m[i,j].imag)<tol: s += "{0: >+{w}.0f}j".format(0,w=im_width)
            else: s += "{0: >+{w}.{p}f}j".format(m[i,j].imag,w=im_width,p=prec)
        s += "\n"
    return s


def unitary_superoperator_matrix_log(M, mxBasis):
    """ 
    Construct the logarithm of superoperator matrix `M` 
    that acts as a unitary on density-matrix space,
    (`M: rho -> U rho Udagger`) so that log(M) can be
    written as the action by Hamiltonian `H`:
    `log(M): rho -> -i[H,rho]`.
    

    Parameters
    ----------
    M : numpy array
        The superoperator matrix whose logarithm is taken

    mxBasis : {'std', 'gm', 'pp', 'qt'} or Basis object
        The source and destination basis, respectively.  Allowed
        values are Matrix-unit (std), Gell-Mann (gm), Pauli-product (pp),
        and Qutrit (qt) (or a custom basis object).

    Returns
    -------
    numpy array
        A matrix `logM`, of the same shape as `M`, such that `M = exp(logM)`
        and `logM` can be written as the action `rho -> -i[H,rho]`.
    """
    from . import lindbladtools as _lt # (would create circular imports if at top)
    from . import gatetools as _gt # (would create circular imports if at top)
    from .basis import change_basis

    M_std = change_basis(M, mxBasis, "std")
    evals = _np.linalg.eigvals(M_std)
    assert( _np.allclose(_np.abs(evals), 1.0) ) #simple but technically incomplete check for a unitary superop
                                              # (e.g. could be anti-unitary: diag(1, -1, -1, -1))
    U = _gt.process_mx_to_unitary(M_std)
    H = _spl.logm(U)/-1j # U = exp(-iH)
    logM_std = _lt.hamiltonian_to_lindbladian(H) # rho --> -i[H, rho]
    logM = change_basis(logM_std, "std", mxBasis)
    assert(_np.linalg.norm(_spl.expm(logM) - M) < 1e-8) #expensive b/c of expm - could comment for performance
    return logM
    


def near_identity_matrix_log(M, TOL=1e-8):
    """ 
    Construct the logarithm of superoperator matrix `M` that is
    near the identity.  If `M` is real, the resulting logarithm will be real.

    Parameters
    ----------
    M : numpy array
        The superoperator matrix whose logarithm is taken

    TOL : float, optional
        The tolerance used when testing for zero imaginary parts.

    Returns
    -------
    numpy array
        An matrix `logM`, of the same shape as `M`, such that `M = exp(logM)`
        and `logM` is real when `M` is real.
    """    
    # A near-identity matrix should have a unique logarithm, and it should be
    # real if the original matrix is real
    M_is_real = bool(_np.linalg.norm(M.imag) < TOL)
    logM = _spl.logm(M)
    if M_is_real:
        assert(_np.linalg.norm(logM.imag) < TOL), \
            "near_identity_matrix_log has failed to construct a real logarithm!\n" \
            + "This is probably because M is not near the identity.\n" \
            + "Its eigenvalues are: " + str(_np.linalg.eigvals(M))
        logM = logM.real
    return logM

<<<<<<< HEAD
=======
@smart_cached
>>>>>>> ac29b16a
def approximate_matrix_log(M, target_logM, targetWeight=10.0, TOL=1e-6):
    """ 
    Construct an approximate logarithm of superoperator matrix `M` that is
    real and near the `target_logM`.  The equation `M = exp( logM )` is
    allowed to become inexact in order to make `logM` close to 
    `target_logM`.  In particular, the objective function that is
    minimized is (where `||` indicates the 2-norm):

    `|exp(logM) - M|_1 + targetWeight * ||logM - target_logM||^2`

    Parameters
    ----------
    M : numpy array
        The superoperator matrix whose logarithm is taken

    target_logM : numpy array
        The target logarithm

    targetWeight : float
        A weighting factor used to blance the exactness-of-log term
        with the closeness-to-target term in the optimized objective
        function.  This value multiplies the latter term.

    TOL : float, optional
        Optimzer tolerance.

    Returns
    -------
    logM : numpy array
        An matrix of the same shape as `M`.
    """    

    assert(_np.linalg.norm(M.imag) < 1e-8), "Argument `M` must be a *real* matrix!"
    mx_shape = M.shape
    
    def objective(flat_logM):
        logM = flat_logM.reshape(mx_shape)
        testM = _spl.expm(logM)
        ret=  targetWeight*_np.linalg.norm(logM-target_logM)**2 + \
                _np.linalg.norm(testM.flatten() - M.flatten(), 1)
        #print("DEBUG: ",ret)
        return ret
    
        #Alt objective1: puts L1 on target term
        #return _np.linalg.norm(testM-M)**2 + targetWeight*_np.linalg.norm(
        #                      logM.flatten() - target_logM.flatten(), 1)
        
        #Alt objective2: all L2 terms (ridge regression)
        #return targetWeight*_np.linalg.norm(logM-target_logM)**2 + \
        #        _np.linalg.norm(testM - M)**2

    #from .. import optimize as _opt
    #print_obj_func = _opt.create_obj_func_printer(objective) #only ever prints to stdout!                    
    print_obj_func = None

    logM = _np.real( real_matrix_log(M, actionIfImaginary="ignore") ) #just drop any imaginary part
    initial_flat_logM = logM.flatten() # + 0.1*target_logM.flatten()
      # Note: adding some of target_logM doesn't seem to help; and hurts in easy cases

    if objective(initial_flat_logM) > 1e-16: #otherwise initial logM is fine!
        
        #print("Initial objective fn val = ",objective(initial_flat_logM))
        #print("Initial inexactness = ",_np.linalg.norm(_spl.expm(logM)-M),
        #      _np.linalg.norm(_spl.expm(logM).flatten()-M.flatten(), 1),
        #      _np.linalg.norm(logM-target_logM)**2)
    
        solution = _spo.minimize(objective, initial_flat_logM,  options={'maxiter': 1000},
                                           method='L-BFGS-B',callback=print_obj_func, tol=TOL)
        logM = solution.x.reshape(mx_shape)
        #print("Final objective fn val = ",objective(solution.x))
        #print("Final inexactness = ",_np.linalg.norm(_spl.expm(logM)-M),
        #      _np.linalg.norm(_spl.expm(logM).flatten()-M.flatten(), 1),
        #      _np.linalg.norm(logM-target_logM)**2)

    return logM
            


def real_matrix_log(M, actionIfImaginary="raise", TOL=1e-8):
    """ 
    Construct a *real* logarithm of real matrix `M`.

    This is possible when negative eigenvalues of `M` come in pairs, so
    that they can be viewed as complex conjugate pairs.

    Parameters
    ----------
    M : numpy array
        The matrix to take the logarithm of

    actionIfImaginary : {"raise","warn","ignore"}, optional
        What action should be taken if a real-valued logarithm cannot be found.
        "raise" raises a ValueError, "warn" issues a warning, and "ignore"
        ignores the condition and simply returns the complex-valued result.

    TOL : float, optional
        An internal tolerance used when testing for equivalence and zero
        imaginary parts (real-ness).

    Returns
    -------
    logM : numpy array
        An matrix `logM`, of the same shape as `M`, such that `M = exp(logM)`
    """
    assert( _np.linalg.norm(_np.imag(M)) < TOL ), "real_matrix_log must be passed a *real* matrix!"
    evals,U = _np.linalg.eig(M)
    U = U.astype("complex")

    used_indices = set()
    neg_real_pairs_real_evecs = []
    neg_real_pairs_conj_evecs = []
    unpaired_indices = []
    for i,ev in enumerate(evals):
        if i in used_indices: continue
        used_indices.add(i)
        if abs(_np.imag(ev)) < TOL and _np.real(ev) < 0:
            evec1 = U[:,i]
            if _np.linalg.norm(_np.imag(evec1)) < TOL:
                # evec1 is real, so look for ev2 corresponding to another real evec
                for j,ev2 in enumerate(evals[i+1:],start=i+1):
                    if abs(ev-ev2) < TOL and _np.linalg.norm(_np.imag(U[:,j])) < TOL:
                        used_indices.add(j)
                        neg_real_pairs_real_evecs.append( (i,j) ); break
                else: unpaired_indices.append(i)
            else:
                # evec1 is complex, so look for ev2 corresponding to the conjugate of evec1
                evec1C = evec1.conjugate()
                for j,ev2 in enumerate(evals[i+1:],start=i+1):
                    if abs(ev-ev2) < TOL and _np.linalg.norm(evec1C - U[:,j]) < TOL:
                        used_indices.add(j)
                        neg_real_pairs_conj_evecs.append( (i,j) ); break
                else: unpaired_indices.append(i)

    log_evals = _np.log(evals.astype("complex"))
      # astype guards against case all evals are real but some are negative

    #DEBUG
    #print("DB: evals = ",evals)
    #print("DB: log_evals:",log_evals)
    #for i,ev in enumerate(log_evals):
    #    print(i,": ",ev, ",".join([str(j) for j in range(U.shape[0]) if abs(U[j,i]) > 0.05]))
    #print("DB: neg_real_pairs_real_evecs = ",neg_real_pairs_real_evecs)
    #print("DB: neg_real_pairs_conj_evecs = ",neg_real_pairs_conj_evecs)
    #print("DB: evec[5] = ",mx_to_string(U[:,5]))
    #print("DB: evec[6] = ",mx_to_string(U[:,6]))
    
    for (i,j) in neg_real_pairs_real_evecs: #need to adjust evecs as well
        log_evals[i] = _np.log(-evals[i]) + 1j*_np.pi
        log_evals[j] = log_evals[i].conjugate()
        U[:,i] = (U[:,i] + 1j*U[:,j])/_np.sqrt(2)
        U[:,j] = U[:,i].conjugate()

    for (i,j) in neg_real_pairs_conj_evecs: # evecs already conjugates of each other
        log_evals[i] = _np.log(-evals[i].real) + 1j*_np.pi
        log_evals[j] = log_evals[i].conjugate()
        #Note: if *don't* conjugate j-th, then this picks *consistent* branch cut (what scipy would do), which
        # results, in general, in a complex logarithm BUT one which seems more intuitive (?) - at least permits
        # expected angle extraction, etc.
        
    logM =  _np.dot( U, _np.dot(_np.diag(log_evals), _np.linalg.inv(U) ))

    #if there are unpaired negative real eigenvalues, the logarithm might be imaginary
    mayBeImaginary = bool(len(unpaired_indices) > 0)
    imMag = _np.linalg.norm(_np.imag(logM))

    if mayBeImaginary and imMag > TOL:
        if actionIfImaginary == "raise":
            raise ValueError("Cannot construct a real log: unpaired negative" +
                             " real eigenvalues: %s" % [evals[i] for i in unpaired_indices] +
                             "\nDEBUG M = \n%s" % M + "\nDEBUG evals = %s" % evals)
        elif actionIfImaginary == "warn":
            _warnings.warn("Cannot construct a real log: unpaired negative" +
                         " real eigenvalues: %s" % [evals[i] for i in unpaired_indices])
        elif actionIfImaginary == "ignore":
            pass
        else:
            assert(False), "Invalid 'actionIfImaginary' argument: %s" % actionIfImaginary
    else:
        assert( imMag <= TOL ), "real_matrix_log failed to construct a real logarithm!"
        logM = _np.real(logM)
        
    return logM
<|MERGE_RESOLUTION|>--- conflicted
+++ resolved
@@ -369,10 +369,6 @@
         logM = logM.real
     return logM
 
-<<<<<<< HEAD
-=======
-@smart_cached
->>>>>>> ac29b16a
 def approximate_matrix_log(M, target_logM, targetWeight=10.0, TOL=1e-6):
     """ 
     Construct an approximate logarithm of superoperator matrix `M` that is
