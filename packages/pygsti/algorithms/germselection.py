--- conflicted
+++ resolved
@@ -13,6 +13,7 @@
 import math as _math
 import sys as _sys
 import warnings as _warnings
+from .. import objects as _objs
 
 def num_non_spam_gauge_params(gateset):
     """Returns number of non-gauge parameters in a gateset, not including SPAM parameters"""
@@ -23,13 +24,6 @@
         del gateset.effects[effectLabel]
     return gateset.num_gauge_params()
 
-<<<<<<< HEAD
-=======
-import numpy           as _np
-import numpy.linalg    as _nla
-import warnings        as _warnings
-from .. import objects as _objs
->>>>>>> 334765ce
 
 #def _PerfectTwirl(mxToTwirl,wrt,eps):
 #    """ Perform twirl on mxToTwirl with respect to wrt """
@@ -51,10 +45,6 @@
 #                rotmat[i,j] = 0
 #
 #    return _np.dot(wrtEvecs, _np.dot(rotmat, wrtEvecsInv)) # rotate back to the original basis
-<<<<<<< HEAD
-=======
-
->>>>>>> 334765ce
 
 
 # wrt is gate_dim x gate_dim, so is M, Minv, Proj
@@ -71,17 +61,16 @@
     wrtEvals,wrtEvecs = _np.linalg.eig(wrt)
     wrtEvecsInv = _np.linalg.inv( wrtEvecs )
 
-<<<<<<< HEAD
     # We want to project  X -> M * (Proj_i * (Minv * X * M) * Proj_i) * Minv,
     # where M = wrtEvecs. So A = B = M * Proj_i * Minv and so
     # superop = A tensor B^T == A tensor A^T
     # NOTE: this == (A^T tensor A)^T while *Maple* germ functions seem to just
     # use A^T tensor A -> ^T difference
-    for i in xrange(dim):
+    for i in range(dim):
         # Create projector onto i-th eigenspace (spanned by i-th eigenvector
         # and other degenerate eigenvectors)
         Proj_i = _np.diag( [ (1 if (abs(wrtEvals[i] - wrtEvals[j]) <= eps)
-                              else 0) for j in xrange(dim) ] )
+                              else 0) for j in range(dim) ] )
         A = _np.dot(wrtEvecs, _np.dot(Proj_i, wrtEvecsInv) )
         # Need to normalize, because we are overcounting projectors onto
         # subspaces of dimension d > 1, giving us d * Proj_i tensor Proj_i^T.
@@ -90,19 +79,6 @@
         # SuperOp += _np.kron(A.T,A) # Mimic Maple version (but I think this is
         # wrong... or it doesn't matter?)
     return SuperOp  # a gate_dim^2 x gate_dim^2 matrix
-=======
-    # we want to project  X -> M * (Proj_i * (Minv * X * M) * Proj_i) * Minv, where M = wrtEvecs
-    #  So A = B = M * Proj_i * Minv and so superop = A tensor B^T == A tensor A^T
-    #  NOTE: this == (A^T tensor A)^T and *Maple* germ functions seem to just use A^T tensor A -> ^T difference
-    for i in range(dim):
-        #Create projector onto i-th eigenspace (spanned by i-th eigenvector and other degenerate eigenvectors)
-        Proj_i = _np.diag( [ (1 if (abs(wrtEvals[i] - wrtEvals[j]) <= eps) else 0) for j in range(dim) ] )
-        Proj_i = Proj_i / float(_np.sqrt(_np.trace(Proj_i)))
-        A = _np.dot(wrtEvecs, _np.dot(Proj_i, wrtEvecsInv) )
-        SuperOp +=_np.kron(A,A.T)
-        #SuperOp += _np.kron(A.T,A) #mimic Maple version (but I think this is wrong... or it doesn't matter?)
-    return SuperOp # a gate_dim^2 x gate_dim^2 matrix
->>>>>>> 334765ce
 
 
 
@@ -168,11 +144,7 @@
     fd = gate_dim**2 # flattened gate dimension
 
     ret = _np.empty( (len(gatestrings), fd, dProds.shape[1]), 'complex')
-<<<<<<< HEAD
-    for i in xrange(len(gatestrings)):
-=======
     for i in range(len(gatestrings)):
->>>>>>> 334765ce
         twirler = _SuperOpForPerfectTwirl(prods[i], eps) # flattened_gate_dim x flattened_gate_dim
         ret[i] = _np.dot( twirler, dProds[i*fd:(i+1)*fd] ) # flattened_gate_dim x vec_gateset_dim
 
@@ -225,11 +197,7 @@
         Whether all non-gauge parameters were amplified.
 
     spectrum : numpy array
-<<<<<<< HEAD
         Only returned when `returnSpectrum` is ``True``.  Sorted array of
-=======
-        Only returned when returnSpectrum == True.  Sorted array of
->>>>>>> 334765ce
         eigenvalues (from small to large) of the jacobian^T * jacobian
         matrix used to determine parameter amplification.
     """
@@ -273,14 +241,9 @@
 
 
 
-<<<<<<< HEAD
 
 def test_germ_list_infl(gateset, germsToTest, scoreFunc='all', weights=None,
                            returnSpectrum=False, threshold=1e6, check=False):
-=======
-def test_germ_list_infl(gateset, germsToTest, weights=None,
-                           returnSpectrum=False, tol=1e-6, check=False):
->>>>>>> 334765ce
     """
     Test whether a set of germs is able to amplify all of the gateset's
     non-gauge parameters.
@@ -319,16 +282,11 @@
         Whether all non-gauge parameters were amplified.
 
     spectrum : numpy array
-<<<<<<< HEAD
         Only returned when `returnSpectrum` is ``True``.  Sorted array of
-=======
-        Only returned when returnSpectrum == True.  Sorted array of
->>>>>>> 334765ce
         eigenvalues (from small to large) of the jacobian^T * jacobian
         matrix used to determine parameter amplification.
     """
 
-<<<<<<< HEAD
     if scoreFunc == 'all':
         def list_score(input_array):
             return sum(1./input_array)
@@ -345,7 +303,7 @@
     for effectLabel in gateset.effects.keys():  del gateset.effects[effectLabel]
 
 
-    germLengths = _np.array( map(len,germsToTest), 'i')
+    germLengths = _np.array( list(map(len,germsToTest)), 'i')
     twirledDeriv = bulk_twirled_deriv(gateset, germsToTest, 1./threshold, check) / germLengths[:,None,None]
 
     # Is conjugate needed? -- all should be real
@@ -354,14 +312,6 @@
        # product
        # result[i,k,l] = sum_j twirledDerivH[i,k,j] * twirledDeriv(i,j,l)
        # result[i,k,l] = sum_j twirledDeriv_conj[i,j,k] * twirledDeriv(i,j,l)
-=======
-    germLengths = _np.array( list(map(len,germsToTest)), 'i')
-    twirledDeriv = bulk_twirled_deriv(gateset, germsToTest, tol, check) / germLengths[:,None,None]
-    twirledDerivDaggerDeriv = _np.einsum('ijk,ijl->ikl', _np.conjugate(twirledDeriv), twirledDeriv) #is conjugate needed? -- all should be real
-       #result[i] = _np.dot( twirledDeriv[i].H, twirledDeriv[i] ) i.e. matrix product
-       #result[i,k,l] = sum_j twirledDerivH[i,k,j] * twirledDeriv(i,j,l)
-       #result[i,k,l] = sum_j twirledDeriv_conj[i,j,k] * twirledDeriv(i,j,l)
->>>>>>> 334765ce
 
     if weights is None:
         nGerms = len(germsToTest)
@@ -372,26 +322,15 @@
     sortedEigenvals = _np.sort(_np.real(_np.linalg.eigvalsh(combinedTDDD)))
 
     nGaugeParams = gateset.num_gauge_params()
-<<<<<<< HEAD
     bSuccess = bool(list_score(sortedEigenvals[nGaugeParams:]) < threshold)
-=======
-    bSuccess = bool(sortedEigenvals[nGaugeParams] > tol)
 
     return (bSuccess,sortedEigenvals) if returnSpectrum else bSuccess
->>>>>>> 334765ce
-
-    return (bSuccess,sortedEigenvals) if returnSpectrum else bSuccess
-
-<<<<<<< HEAD
+
 def optimize_integer_germs_slack_l1reg(gatesetList, germsList, randomize=True,
                                  randomizationStrength = 1e-3, numCopies=None, seed = 0,
                                  l1Penalty = 1e-2, gatePenalty = 1e-2,
                                  initialWeights=None, scoreFunc='all', maxIter=100,
                                  fixedSlack=False, slackFrac=False,
-=======
-def optimize_integer_germs_slack(gateset, germsList, initialWeights=None,
-                                 maxIter=100, fixedSlack=False, slackFrac=False,
->>>>>>> 334765ce
                                  returnAll=False, tol=1e-6, check=False,
                                  forceSingletons = True, forceSingletonsScore = 1e100,
                                  threshold = 1e6, verbosity=1):
@@ -521,7 +460,8 @@
         eigenvalue "scores".
     """
 
-<<<<<<< HEAD
+    printer = _objs.VerbosityPrinter.build_printer(verbosity)
+
     # Remove any SPAM vectors from gateset since we only want
     # to consider the set of *gate* parameters for amplification
     # and this makes sure our parameter counting is correct
@@ -571,9 +511,6 @@
     gateset0 = gatesetList[0].copy()
     for prepLabel in gateset0.preps.keys():  del gateset0.preps[prepLabel]
     for effectLabel in gateset0.effects.keys():  del gateset0.effects[effectLabel]
-=======
-    printer = _objs.VerbosityPrinter.build_printer(verbosity)
->>>>>>> 334765ce
 
     if (fixedSlack and slackFrac) or (not fixedSlack and not slackFrac):
         raise ValueError("Either fixedSlack *or* slackFrac should be specified")
@@ -591,13 +528,12 @@
     #  keys = tuple-ized weight vector of 1's and 0's only
     #  values = 1.0/critical_eval
     scoreD = {}
-<<<<<<< HEAD
     numGates = len(gateset0.gates.keys())
     #twirledDerivDaggerDeriv == array J.H*J contributions from each germ (J=Jacobian)
     # indexed by (iGerm, iGatesetParam1, iGatesetParam2)
     # size (nGerms, vec_gateset_dim, vec_gateset_dim)
 
-    germLengths = _np.array( map(len,germsList), 'i')
+    germLengths = _np.array( list(map(len,germsList)), 'i')
 
     twirledDerivDaggerDerivList = []
 
@@ -620,22 +556,6 @@
                     gatePenalty*_np.dot(germLengths,wts)
 #            print gateset_num, score
         scoreD[gateset_num,tuple(wts)] = score # side affect: calling compute_score caches result in scoreD
-=======
-
-    #twirledDerivDaggerDeriv == array J.H*J contributions from each germ (J=Jacobian)
-    # indexed by (iGerm, iGatesetParam1, iGatesetParam2)
-    # size (nGerms, vec_gateset_dim, vec_gateset_dim)
-    germLengths = _np.array( list(map(len,germsList)), 'i')
-    twirledDeriv = bulk_twirled_deriv(gateset, germsList, tol, check) / germLengths[:,None,None]
-    twirledDerivDaggerDeriv = _np.einsum('ijk,ijl->ikl', _np.conjugate(twirledDeriv), twirledDeriv)
-
-    def compute_score(wts):
-        """ Returns the 1/(first non-gauge eigenvalue) == a "score" in which smaller is better """
-        combinedTDDD = _np.einsum('i,ijk',wts,twirledDerivDaggerDeriv)
-        sortedEigenvals = _np.sort(_np.real(_np.linalg.eigvalsh(combinedTDDD)))
-        score = 1.0/sortedEigenvals[nGaugeParams]
-        scoreD[tuple(wts)] = score # side affect: calling compute_score caches result in scoreD
->>>>>>> 334765ce
         return score
 
     def get_neighbors(boolVec):
@@ -656,124 +576,83 @@
 #    print score
     L1 = sum(weights) # ~ L1 norm of weights
 
-<<<<<<< HEAD
-    for iIter in xrange(maxIter):
-        scoreD_keys = scoreD.keys() #list of weight tuples already computed
-
-        if verbosity > 0:
-            print "Iteration %d: score=%g, nGerms=%d" % (iIter, score, L1)
-
-        bFoundBetterNeighbor = False
-        for neighborNum, neighbor in enumerate(get_neighbors(weights)):
-#            if force_singletons:
-#                if _np.count_nonzeros(neighbor[:numGates]) != numGates
-#                    continue
-            neighborScoreList = []
-            for gateset_num, gateset in enumerate(gatesetList):
-                if (gateset_num,tuple(neighbor)) not in scoreD_keys:
-                    neighborL1 = sum(neighbor)
-                    neighborScoreList.append(compute_score(neighbor,gateset_num))
+    with printer.progress_logging(1):
+        for iIter in range(maxIter):
+            # List of weight tuples already computed
+            scoreD_keys = scoreD.keys()
+
+            printer.show_progress(iIter, maxIter-1,
+                                  suffix="score=%g, nGerms=%d" % (score, L1))
+
+            bFoundBetterNeighbor = False
+            for neighborNum, neighbor in enumerate(get_neighbors(weights)):
+                # if force_singletons:
+                #     if _np.count_nonzeros(neighbor[:numGates]) != numGates
+                #         continue
+                neighborScoreList = []
+                for gateset_num, gateset in enumerate(gatesetList):
+                    if (gateset_num,tuple(neighbor)) not in scoreD_keys:
+                        neighborL1 = sum(neighbor)
+                        neighborScoreList.append(compute_score(neighbor,
+                                                               gateset_num))
+                    else:
+                        neighborL1 = sum(neighbor)
+                        neighborScoreList.append(scoreD[gateset_num,
+                                                        tuple(neighbor)])
+
+                neighborScore = _np.max(neighborScoreList)#Take worst case.
+                # print "neighborScore:", neighborScore
+                # print "score:", score
+                # Move if we've found better position; if we've relaxed, we
+                # only move when L1 is improved.
+                if neighborScore <= score and (neighborL1 < L1 or
+                                               lessWeightOnly == False):
+                    weights, score, L1 = neighbor, neighborScore, neighborL1
+                    bFoundBetterNeighbor = True
+
+                    printer.log("Found better neighbor: "
+                                + "nGerms = %d score = %g" % (L1,score), 2)
+
+            if not bFoundBetterNeighbor: # Time to relax our search.
+                # From now on, don't allow increasing weight L1
+                lessWeightOnly=True
+
+                if fixedSlack==False:
+                    # Note score is positive (for sum of 1/lambda)
+                    slack = score*slackFrac 
+                    # print "slack =", slack
                 else:
-                    neighborL1 = sum(neighbor)
-                    neighborScoreList.append(scoreD[gateset_num,tuple(neighbor)])
-
-            neighborScore = _np.max(neighborScoreList)#Take worst case.
-#            print "neighborScore:", neighborScore
-#            print "score:", score
-            #Move if we've found better position; if we've relaxed, we only move when L1 is improved.
-            if neighborScore <= score and (neighborL1 < L1 or lessWeightOnly == False):
-                weights, score, L1 = neighbor, neighborScore, neighborL1
-                bFoundBetterNeighbor = True
-
-                if verbosity > 1: print "Found better neighbor: nGerms = %d score = %g" % (L1,score)
-
-        if not bFoundBetterNeighbor: # Time to relax our search.
-            lessWeightOnly=True #from now on, don't allow increasing weight L1
-
-            if fixedSlack==False:
-                slack = score*slackFrac #Note score is positive (for sum of 1/lambda)
-#                print "slack =", slack
-            else:
-                slack = fixedSlack
-            assert(slack > 0)
-
-            if verbosity > 1:
-                print "No better neighbor. Relaxing score w/slack: %g => %g" % (score, score+slack)
-            score += slack #artificially increase score and see if any neighbor is better now...
-
-            for neighborNum, neighbor in enumerate(get_neighbors(weights)):
-                scoreList = [scoreD[gateset_num,tuple(neighbor)] for gateset_num in xrange(len(gatesetList))]
-                maxScore = _np.max(scoreList)
-                if sum(neighbor) < L1 and maxScore < score:
-                    weights, score, L1 = neighbor, maxScore, sum(neighbor)
-                    bFoundBetterNeighbor = True
-                    if verbosity > 1: print "Found better neighbor: nGerms = %d score = %g" % (L1,score)
-
-            if not bFoundBetterNeighbor: #Relaxing didn't help!
-                print "Stationary point found!";
-                break #end main for loop
-
-        print "Moving to better neighbor"
-#        print score
-    else:
-        print "Hit max. iterations"
-
-    print "score = ", score
-    print "weights = ",weights
-    print "L1(weights) = ",sum(weights)
-=======
-    with printer.progress_logging(1):
-      for iIter in range(maxIter):
-          scoreD_keys = scoreD.keys() #list of weight tuples already computed
-
-          printer.show_progress(iIter, maxIter-1, suffix="score=%g, nGerms=%d" % (score, L1))
-
-          bFoundBetterNeighbor = False
-          for neighborNum, neighbor in enumerate(get_neighbors(weights)):
-              if tuple(neighbor) not in scoreD_keys:
-                  neighborL1 = sum(neighbor)
-                  neighborScore = compute_score(neighbor)
-              else:
-                  neighborL1 = sum(neighbor)
-                  neighborScore = scoreD[tuple(neighbor)]
-
-              #Move if we've found better position; if we've relaxed, we only move when L1 is improved.
-              if neighborScore <= score and (neighborL1 < L1 or lessWeightOnly == False):
-                  weights, score, L1 = neighbor, neighborScore, neighborL1
-                  bFoundBetterNeighbor = True
-                  printer.log("Found better neighbor: nGerms = %d score = %g" % (L1,score), 2)
-
-
-          if not bFoundBetterNeighbor: # Time to relax our search.
-              lessWeightOnly=True #from now on, don't allow increasing weight L1
-
-              if fixedSlack==False:
-                  slack = score*slackFrac #Note score is positive (for sum of 1/lambda)
-              else:
-                  slack = fixedSlack
-              assert(slack > 0)
-
-              printer.log("No better neighbor. Relaxing score w/slack: %g => %g" % (score, score+slack), 2)
-              score += slack #artificially increase score and see if any neighbor is better now...
-
-              for neighborNum, neighbor in enumerate(get_neighbors(weights)):
-                  if sum(neighbor) < L1 and scoreD[tuple(neighbor)] < score:
-                      weights, score, L1 = neighbor, scoreD[tuple(neighbor)], sum(neighbor)
-                      bFoundBetterNeighbor = True
-                      printer.log("Found better neighbor: nGerms = %d score = %g" % (L1,score), 2)
-
-              if not bFoundBetterNeighbor: #Relaxing didn't help!
-                  printer.log("Stationary point found!");
-                  break #end main for loop
-
-          printer.log("Moving to better neighbor")
-      else:
-          printer.log("Hit max. iterations")
+                    slack = fixedSlack
+                assert(slack > 0)
+
+                printer.log("No better neighbor. Relaxing score w/slack: "
+                            + "%g => %g" % (score, score+slack), 2)
+                # Artificially increase score and see if any neighbor is better
+                # now...
+                score += slack 
+
+                for neighborNum, neighbor in enumerate(get_neighbors(weights)):
+                    scoreList = [scoreD[gateset_num,tuple(neighbor)]
+                                 for gateset_num in range(len(gatesetList))]
+                    maxScore = _np.max(scoreList)
+                    if sum(neighbor) < L1 and maxScore < score:
+                        weights, score, L1 = neighbor, maxScore, sum(neighbor)
+                        bFoundBetterNeighbor = True
+                        printer.log("Found better neighbor: "
+                                    + "nGerms = %d score = %g" % (L1,score), 2)
+
+                if not bFoundBetterNeighbor: # Relaxing didn't help!
+                    printer.log("Stationary point found!");
+                    break # end main for loop
+
+            printer.log("Moving to better neighbor")
+            # print score
+        else:
+            printer.log("Hit max. iterations")
 
     printer.log("score = %s" % score)
     printer.log("weights = %s" % weights)
     printer.log("L1(weights) = %s" % sum(weights))
->>>>>>> 334765ce
 
     goodGermsList = []
     for index,val in enumerate(weights):
