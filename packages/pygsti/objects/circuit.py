""" Defines the Circuit class """
from __future__ import division, print_function, absolute_import, unicode_literals
#*****************************************************************
#    pyGSTi 0.9:  Copyright 2015 Sandia Corporation
#    This Software is released under the GPL license detailed
#    in the file "license.txt" in the top-level pyGSTi directory
#*****************************************************************

import numbers as _numbers
import numpy as _np
import copy as _copy
import sys as _sys
import itertools as _itertools
import warnings as _warnings

from . import labeldicts as _ld
from ..baseobjs import Label as _Label
from ..baseobjs.label import CircuitLabel as _CircuitLabel
from ..baseobjs import CircuitParser as _CircuitParser
from ..tools import internalgates as _itgs
from ..tools import compattools as _compat
from ..tools import slicetools as _slct


#Internally:
# when static: a tuple of Label objects labelling each top-level circuit layer
# when editable: a list of lists, one per top-level layer, holding just
# the non-LabelTupTup (non-compound) labels.

#Externally, we'd like to do thinks like:
# c = Circuit( LabelList )
# c.append_line("Q0")
# c.append_layer(layer_label)
# c[2]['Q0'] = 'Gx'  # puts Gx:Q0 into circuit (at 3rd layer)
# c[2,'Q0'] = 'Gx'
# c[2,('Q0','Q1')] = Label('Gcnot') # puts Gcnot:Q0:Q1 into circuit
# c[2,('Q1','Q0')] = 'Gcnot'        # puts Gcnot:Q1:Q0 into circuit
# c[2] = (Label('Gx','Q0'), Label('Gy','Q1')) # assigns a circuit layer
# c[2,:] = (Label('Gx','Q0'), Label('Gy','Q1')) # assigns a circuit layer
# del c[2]
# c.insert(2, (Label('Gx','Q0'), Label('Gy','Q1')) ) # inserts a layer
# c[:,'Q0'] = ('Gx','Gy','','Gx') # assigns the Q0 line
# c[1:3,'Q0'] = ('Gx','Gy') # assigns to a part of the Q0 line

def _label_to_nested_lists_of_simple_labels(lbl, default_sslbls=None, always_return_list=True):
    """ Convert lbl into nested lists of *simple* labels """
    if not isinstance(lbl,_Label): #if not a Label, make into a label,
        lbl = _Label(lbl) # e.g. a string or list/tuple of labels, etc.
    if lbl.issimple(): # a *simple* label - the elements of our lists
        if lbl.sslbls is None and default_sslbls is not None:
            lbl = _Label(lbl.name, default_sslbls)
        return [lbl] if always_return_list else lbl
    return [ _label_to_nested_lists_of_simple_labels(l, default_sslbls, False)
             for l in lbl.components ] # a *list*     

def _sslbls_of_nested_lists_of_simple_labels(obj):
    """ Get state space labels from a nested lists of simple (not compound) Labels. """
    if isinstance(obj,_Label):
        return obj.sslbls
    else:
        sub_sslbls = [_sslbls_of_nested_lists_of_simple_labels(sub) for sub in obj]
        return None if (None in sub_sslbls) else set(_itertools.chain(*sub_sslbls))

def _accumulate_explicit_sslbls(obj):
    """ 
    Get all the explicitly given state-space labels within `obj`,
    which can be a Label or a list/tuple of labels.  Returns a *set*.
    """
    ret = set()
    if isinstance(obj,_Label):
        if not obj.issimple():
            for lbl in obj.components:
                ret.update( _accumulate_explicit_sslbls(lbl) )
        else: # a simple label
            if obj.sslbls is not None: # don't know how to interpet None sslbls
                return set(obj.sslbls)
    else: # things that aren't labels we assume are iterable
        for lbl in obj:
            ret.update( _accumulate_explicit_sslbls(lbl) )
    return ret

def _opSeqToStr(seq, line_labels):
    """ Used for creating default string representations. """
    if len(seq) == 0: return "{}" #special case of empty operation sequence
    process_lists = lambda el: el if not isinstance(el,list) else \
        ('[%s]' % ''.join(map(str,el)) if (len(el) != 1) else str(el[0]))

    if line_labels is None or line_labels == ('*',):
        return ''.join(map(str,map(process_lists,seq)))
    else:
        return ''.join(map(str,map(process_lists,seq))) \
            + "@(" + ','.join(map(str,line_labels)) + ")"

def toLabel(x):
    """ Helper function for converting `x` to a single Label object """
    if isinstance(x,_Label): return x
    #elif isinstance(x,Circuit): return x.to_circuit_label() # do this manually when desired, as it "boxes" a circuit being inserted
    else: return _Label(x)
    

default_expand_subcircuits = True
class Circuit(object):
    """
    A Circuit represents a quantum circuit, consisting of state preparation,
    gates, and measurement operations.  It is composed of some number of "lines",
    typically one per qubit, and stores the operations on these lines as a 
    sequence of :class:`Label` objects, one per circuit layer, whose `.sslbls`
    members indicate which line(s) the label belongs on.  When a circuit is
    created with 'editable=True', a rich set of operations may be used to 
    construct the circuit in place, after which `done_editing()` should be 
    called so that the Circuit can be properly hashed as needed.
    """
    
    def __init__(self, layer_labels=(), line_labels='auto', num_lines=None, editable=False,
                 stringrep=None, name='', check=True, expand_subcircuits=default_expand_subcircuits):
        """
        TODO: docstring update
        Creates a new Circuit object, encapsulating a quantum circuit.

        You only need to supply the first `layer_labels` argument, though
        usually (except for just 1 or 2 qubits) you'll want to also supply
        `line_labels` or `num_lines`.  If you'll be adding to or altering 
        the circuit before using it, you should set `editable=True`.

        Parameters
        ----------
        layer_labels : iterable of Labels
            This argument provides a list of the layer labels specifying the
            state preparations, gates, and measurements for the circuit.  This 
            argument can also be a :class:`Circuit`.  Internally this will
            eventually be converted to a list of `Label` objects, one per layer,
            but it may be specified using anything that can be readily converted
            to a Label objects.  For example, any of the following are allowed:

            - `['Gx','Gx']` : X gate on each of 2 layers
            - `[Label('Gx'),Label('Gx')] : same as above
            - `[('Gx',0),('Gy',0)]` : X then Y on qubit 0 (2 layers)
            - `[[('Gx',0),('Gx',1)],[('Gy',0),('Gy',1)]]` : parallel X then Y on qubits 0 & 1
            
        line_labels : iterable, optional
            The (string valued) label for each circuit line.  If `'auto'`, then
            `line_labels` is taken to be the list of all state-space labels
            present within `layer_labels`.  If there are no such labels (e.g.
            if `layer_labels` contains just gate names like `('Gx','Gy')`), then
            the special value `'*'` is used as a single line label.

        num_lines : int, optional
            Specify this instead of `line_labels` to set the latter to the
            integers between 0 and `num_lines-1`.
        
        editable : bool, optional
            Whether the created `Circuit` is created in able to be modified.  If
            `True`, then you should call `done_editing()` once the circuit is
            completely assembled, as this makes the circuit read-only and 
            allows it to be hashed.

        stringrep : string, optional
            A string representation for the circuit.  If `None` (the default),
            then this will be generated automatically when needed.  One 
            reason you'd want to specify this is if you know of a nice compact
            string representation that you'd rather use, e.g. `"Gx^4"` instead
            of the automatically generated `"GxGxGxGx"`.  Another reason is if
            you want to initialize a `Circuit` entirely from a string
            representation you can set `layer_labels` to `None` and `stringrep`
            to any valid (one-line) circuit string.

        name : str, optional
            A name for this circuit (useful if/when used as a block within 
            larger circuits).v

        check : bool, optional
            Whether `stringrep` should be checked against `layer_labels` to 
            ensure they are consistent, and whether the labels in `layer_labels`
            are a subset of `line_labels`.  The only reason you'd want to set 
            this to `False` is if you're absolutely sure `stringrep` and 
            `line_labels` are consistent and want to save computation time.
        """
        layer_labels_objs = None # layer_labels elements as Label objects (only if needed)

        if expand_subcircuits and layer_labels is not None:
            layer_labels_objs = tuple(_itertools.chain(*[x.expand_subcircuits() for x in map(toLabel,layer_labels)]))
            #print("DB: Layer labels = ",layer_labels_objs)
        
        #Parse stringrep if needed
        if stringrep is not None and (layer_labels is None or check==True):
            cparser = _CircuitParser()
            cparser.lookup = None #lookup - functionality removed as it wasn't used
            chk,chk_labels = cparser.parse(stringrep) # tuple of Labels
            if expand_subcircuits and chk is not None:
                chk = tuple(_itertools.chain(*[x.expand_subcircuits() for x in map(toLabel,chk)]))
                #print("DB: Check Layer labels = ",chk)

            if layer_labels is None:
                layer_labels = chk
            else: # check == True
                if layer_labels_objs is None:
                    layer_labels_objs = tuple(map(toLabel,layer_labels)) 
                if layer_labels_objs != tuple(chk):
                    #print("DB: ",layer_labels_objs,"VS",tuple(chk))
                    raise ValueError(("Error intializing Circuit: "
                                      " `layer_labels` and `stringrep` do not match: %s != %s\n"
                                      "(set `layer_labels` to None to infer it from `stringrep`)")
                                     % (layer_labels,stringrep))
            if chk_labels is not None:
                if line_labels == 'auto':
                    line_labels = chk_labels
                elif tuple(line_labels) != chk_labels:
                    raise ValueError(("Error intializing Circuit: "
                                      " `line_labels` and `stringrep` do not match: %s != %s (from %s)\n"
                                      "(set `line_labels` to None to infer it from `stringrep`)")
                                     % (line_labels,chk_labels,stringrep))

        if layer_labels is None:
            raise ValueError("Must specify `stringrep` when `layer_labels` is None")


        # Set self._line_labels
        if line_labels == 'auto':
            if layer_labels_objs is None:
                layer_labels_objs = tuple(map(toLabel,layer_labels)) 
            explicit_lbls = _accumulate_explicit_sslbls(layer_labels_objs)
            if len(explicit_lbls) == 0:
                if num_lines is not None:
                    assert(num_lines >= 0), "`num_lines` must be >= 0!"
                    if len(layer_labels) > 0:
                        assert(num_lines > 0), "`num_lines` must be > 0!"
                    self._line_labels = tuple(range(num_lines))
                elif len(layer_labels) > 0:
                    self._line_labels = ('*',) # special single line-label when no line labels are given
                else:
                    self._line_labels = () #empty circuit can have zero line labels
            else:
                self._line_labels = tuple(sorted(explicit_lbls))
        else:
            explicit_lbls = None
            self._line_labels = tuple(line_labels)

        if (num_lines is not None) and (num_lines != len(self.line_labels)):
            if num_lines > len(self.line_labels) and \
               set(self.line_labels).issubset(set(range(num_lines))):
                self._line_labels = tuple(range(num_lines)) #special case where we just add missing integer-labeled line(s)
            else:
                raise ValueError("`num_lines` was expected to be %d but equals %d!" % (len(self.line_labels),num_lines))

        if check:
            if explicit_lbls is None:
                if layer_labels_objs is None:
                    layer_labels_objs = tuple(map(toLabel,layer_labels)) 
                explicit_lbls = _accumulate_explicit_sslbls(layer_labels_objs)
            if not set(explicit_lbls).issubset(self.line_labels):
                raise ValueError("line labels must contain at least %s" % str(explicit_lbls))

        #Set self._labels, which is either a nested list of simple labels (non-static case)
        #  or a tuple of Label objects (static case)
        if not editable:
            if layer_labels_objs is None:
                layer_labels_objs = tuple(map(toLabel,layer_labels)) 
            self._labels = layer_labels_objs
        else:
            self._labels = [ _label_to_nested_lists_of_simple_labels(layer_lbl)
                             for layer_lbl in layer_labels ]

        #Set self._static, _reps, _name
        self._static = not editable
        #self._reps = reps # repetitions: default=1, which remains unless we initialize from a CircuitLabel...
        self._name = name #can be None
        self._str = stringrep if self._static else None #can be None (lazy generation)
        self._times = None # for FUTURE expansion
        self.auxinfo = {} # for FUTURE expansion / user metadata


        ## Special case: layer_labels can be a single CircuitLabel or Circuit
        ## (Note: a Circuit would work just fine, as a list of layers, but this performs some extra checks)
        #isCircuit = isinstance(layer_labels, _Circuit)
        #isCircuitLabel = isinstance(layer_labels, _CircuitLabel)
        #if isCircuitLabel:
        #    assert(line_labels is None or line_labels == "auto" or line_labels == expected_line_labels), \
        #        "Given `line_labels` (%s) are inconsistent with CircuitLabel's sslbls (%s)" % (str(line_labels),str(layer_labels.sslbls))
        #    assert(num_lines is None or layer_labels.sslbls == tuple(range(num_lines))), \
        #        "Given `num_lines` (%d) is inconsistend with CircuitLabel's sslbls (%s)" % (num_lines,str(layer_labels.sslbls))
        #    if name is None: name = layer_labels.name # Note: `name` can be used to rename a CircuitLabel
        #    
        #    self._line_labels = layer_labels.sslbls
        #    self._reps = layer_labels.reps
        #    self._name = name
        #    self._static = not editable


    def as_label(self, nreps=1):
        """TODO: docstring """
        eff_line_labels = None if self._line_labels == ('*',) else self._line_labels # special case
        return _CircuitLabel(self._name, self._labels, eff_line_labels, nreps)

    @property
    def line_labels(self):
        return self._line_labels

    @property
    def name(self):
        return self._name

    #TODO REMOVE
    #@property
    #def reps(self):
    #    return self._reps                                              
                                              
    @property
    def tup(self):
        """ This Circuit as a standard Python tuple of layer Labels."""
        if self._static:
            return self._labels
        else:
            return tuple([ toLabel(layer_lbl) for layer_lbl in self._labels ])

    @property
    def str(self):
        """ The Python string representation of this Circuit."""
        if self._str is None:
            generated_str = _opSeqToStr(self._labels, self.line_labels) # lazy generation
            if self._static: # if we're read-only then cache the string one and for all,
                self._str = generated_str  # otherwise keep generating it as needed (unless it's set by the user?)
            return generated_str
        else:
            return self._str

    def _labels_lines_str(self):
        """ Split the string representation up into layer-labels & line-labels parts """
        if '@' in self.str:
            return self.str.split('@')
        else:
            return self.str, None


    @str.setter
    def str(self, value):
        """ The Python string representation of this Circuit."""
        assert(not self._static),"Cannot edit a read-only circuit!  Set editable=True when calling pygsti.obj.Circuit to create editable circuit."
        cparser = _CircuitParser()
        chk,chk_labels = cparser.parse(value)

        if not all([my_layer in (chk_lbl,[chk_lbl]) for chk_lbl,my_layer in zip(chk,self._labels)]):
            raise ValueError(("Cannot set .str to %s because it doesn't"
                              " evaluate to %s (this circuit)") %
                             (value, self.str))
        if chk_labels is not None:
            if tuple(self.line_labels) != chk_labels:
                raise ValueError(("Cannot set .str to %s because line labels evaluate to"
                                  " %s which is != this circuit's line labels (%s).") %
                                 (value, chk_labels, str(self.line_labels)))
        self._str = value

    def __hash__(self):
        if not self._static:
            _warnings.warn(("Editable circuit is being converted to read-only"
                            " mode in order to hash it.  You should call"
                            " circuit.done_editing() beforehand."))
            self.done_editing()
        return hash(self._labels) # just hash the tuple of labels

    def __len__(self):
        return len(self._labels)

    def __iter__(self):
        return self._labels.__iter__()

    def __add__(self,x):
        if not isinstance(x, Circuit):
            raise ValueError("Can only add Circuits objects to other Circuit objects")
        if self.str is None or x.str is None:
            s = None
        else:
            mystr,_ = self._labels_lines_str()
            xstr,_   = x._labels_lines_str()
            
            if mystr != "{}":
                s = (mystr + xstr) if xstr != "{}" else mystr
            else: s = xstr
            
        editable = not self._static or not x._static
        added_labels = tuple([ l for l in x.line_labels if l not in self.line_labels ])
        new_line_labels = self.line_labels + added_labels
        if new_line_labels != ('*',):
            s += "@(" + ','.join(map(str,new_line_labels)) + ")" # matches to _opSeqToStr in circuit.py!
        return Circuit(self.tup + x.tup, new_line_labels,
                       None, editable, s, check=False)

    def repeat(self,ntimes,expand=default_expand_subcircuits):
        assert( (_compat.isint(ntimes) or _np.issubdtype(ntimes,int)) and ntimes >= 0)
        mystr,mylines = self._labels_lines_str()
        if ntimes > 1: s = "(%s)^%d" % (mystr,ntimes)
        elif ntimes == 1: s = "(%s)" % mystr
        else: s = "{}"
        if mylines is not None:
            s += "@" + mylines # add line labels
        if ntimes > 1 and expand==False
            reppedCircuitLbl = self.as_label(nreps=ntimes)
            return Circuit( (reppedCircuitLbl,) , self.line_labels, None, not self._static, s, check=False)
        else:
            return Circuit(self.tup * ntimes, self.line_labels, None, not self._static, s, check=False) # just adds parens to string rep & copies
        
    def __mul__(self,x):
        return self.repeat(x)

    def __pow__(self,x): #same as __mul__()
        return self.__mul__(x)
    
    def __eq__(self,x):
        if x is None: return False
        xtup = x.tup if isinstance(x,Circuit) else tuple(x)
        return self.tup == xtup #better than x.tup since x can be a tuple

    def __lt__(self,x):
        return self.tup.__lt__(tuple(x))

    def __gt__(self,x):
        return self.tup.__gt__(tuple(x))


    def number_of_lines(self):
        """
        The number of lines in this circuit.

        Returns
        -------
        int
        """
        return len(self.line_labels)

    def copy(self, editable="auto"):
        """
        Returns a copy of the circuit.

        Parameters
        ----------
        editable : {True,False,"auto"}
            Whether returned copy is editable.  If `"auto"` is given,
            then the copy is editable if and only if this Circuit is.

        Returns
        -------
        Circuit
        """
        if editable == "auto": editable = not self._static
        return Circuit(self.tup, self.line_labels, None, editable, self._str, check=False)
                     
    def clear(self):
        """
        Removes all the gates in a circuit (preserving the number of lines).
        """
        assert(not self._static),"Cannot edit a read-only circuit!"
        self._labels = []


    def _proc_layers_arg(self, layers):
        """ Pre-process the layers argument used by many methods """
        if layers is None:
            layers = list(range(len(self._labels)))
        elif isinstance(layers, slice):
            if layers.start is None and layers.stop is None:
                layers = ()
            else:
                layers = _slct.indices(layers, len(self._labels))
        elif not isinstance(layers, (list,tuple)):
            layers = (layers,)
        return layers

    def _proc_lines_arg(self, lines):
        """ Pre-process the lines argument used by many methods """
        if lines is None:
            lines = self.line_labels
        elif isinstance(lines, slice):
            if lines.start is None and lines.stop is None:
                lines = ()
            else:
                lines = _slct.indices(lines)
        elif not isinstance(lines, (list,tuple)):
            lines = (lines,)
        return lines

    def _proc_key_arg(self, key):
        """ Pre-process the key argument used by many methods """
        if isinstance(key,tuple):
            if len(key) != 2: return IndexError("Index must be of the form <layerIndex>,<lineIndex>")
            layers = key[0]
            lines = key[1]
        else:
            layers = key
            lines = None
        return layers, lines

    def _layer_components(self, ilayer):
        """ Get the components of the `ilayer`-th layer as a list/tuple. """
        #(works for static and non-static Circuits)
        if self._static:
            if self._labels[ilayer].issimple(): return [ self._labels[ilayer] ]
            else: return self._labels[ilayer].components
        else:
            return self._labels[ilayer] if isinstance(self._labels[ilayer],list) \
                else [ self._labels[ilayer] ]

    def _remove_layer_component(self, ilayer, indx):
        """ Removes the `indx`-th component from the `ilayer`-th layer """
        #(works for special case when layer is just a *single* component)
        assert(not self._static),"Cannot edit a read-only circuit!"
        if isinstance(self._labels[ilayer],list):
            del self._labels[ilayer][indx]
        else:
            assert(indx == 0), "Only index 0 exists for a single-simple-Label level"
            self._labels[ilayer] = [] # don't remove *layer* - when final component is removed we're left with an empty layer

    def _append_layer_component(self, ilayer, val):
        """ Add `val` to the `ilayer`-th layer """
        #(works for special case when layer is just a *single* component)
        assert(not self._static),"Cannot edit a read-only circuit!"
        if isinstance(self._labels[ilayer],list):
            self._labels[ilayer].append(val)
        else: # currently ilayer-th layer is a single component!
            self._labels[ilayer] = [ self._labels[ilayer], val]
            
    def _replace_layer_component(self, ilayer, indx, val):
        assert(not self._static),"Cannot edit a read-only circuit!"
        """ Replace `indx`-th component of `ilayer`-th layer with `val` """
        #(works for special case when layer is just a *single* component)
        if isinstance(self._labels[ilayer],list):
            self._labels[ilayer][indx] = val
        else:
            assert(indx == 0), "Only index 0 exists for a single-simple-Label level"
            self._labels[ilayer] = val


    def get_labels(self, layers=None, lines=None, strict=True):
        """
        Get a subregion - a "rectangle" - of this Circuit.

        This can be used to select multiple layers and/or lines of this Circuit.
        The `strict` argument controls whether gates need to be entirely within
        the given rectangle or can be intersecting it.  If `layers` is a single
        integer then a :class:`Label` is returned (representing a layer or a
        part of a layer), otherwise a :class:`Circuit` is returned.

        Parameters
        ----------
        layers : int, slice, or list/tuple of ints
            Which layers to select (the horizontal dimension of the selection
            rectangle).  Layers are always selected by index, and this
            argument can be a single (integer) index - in which case a `Label`
            is returned - or multiple indices as given by a slice or list -
            in which case a `Circuit` is returned.  Note that, even though
            we speak of a "rectangle", layer indices do not need to be
            contiguous.  The special value `None` selects all layers.
        
        lines : str/int, slice, or list/tuple of strs/ints
            Which lines to select (the vertical dimension of the selection
            rectangle).  Lines are selected by their line-labels (elements
            of the circuit's `.line_labels` property), which can be strings
            and/or integers.  A single or multiple line-labels can be
            specified.  If the line labels are integers a slice can be used,
            otherwise a list or tuple of labels is the only way to select
            multiple of them.  Note that line-labels do not need to be
            contiguous. The special value `None` selects all lines.

        strict : bool, optional
            When `True`, only gates lying completely within the selected
            region are included in the return value.  If a gate straddles
            the region boundary (e.g. if we select just line `1` and the
            circuit contains `"Gcnot:1:2"`) then it is *silently* not-included
            in the returned label or circuit.  If `False`, then gates which
            straddle the region boundary *are* included.  Note that this may
            result in a `Label` or `Circuit` containing more line labels than
            where requested in the call to `get_labels(...)`..

        Returns
        -------
        Label or Circuit
            The requested portion of this circuit, given as a `Label` if
            `layers` is a single integer and as a `Circuit` otherwise.
            Note: if you want a `Circuit` when only selecting one layer,
            set `layers` to a slice or tuple containing just a single index.
        """
        
        nonint_layers = not isinstance(layers,int)
        layers = self._proc_layers_arg(layers)
        lines = self._proc_lines_arg(lines)
        if len(layers) == 0 or len(lines) == 0:
            return Circuit((), lines, None, not self._static, stringrep=None, check=False) \
                if nonint_layers else None # zero-area region
        
        ret = []
        if self._static:
            get_sslbls = lambda lbl : lbl.sslbls
        else:
            get_sslbls = _sslbls_of_nested_lists_of_simple_labels
            
        for i in layers:
            ret_layer = []
            for l in self._layer_components(i): # loop over labels in this layer
                sslbls = get_sslbls(l)
                if sslbls is None:
                    ## add in special case of identity layer
                    #if (isinstance(l,_Label) and l.name == self.identity): # ~ is_identity_layer(l)
                    #    ret_layer.append(l); continue
                    sslbls = set(self.line_labels) # otherwise, treat None sslbs as *all* labels
                else:
                    sslbls = set(sslbls)
                if (strict and sslbls.issubset(lines)) or \
                   (not strict and len(sslbls.intersection(lines)) >= 0):
                    ret_layer.append(l)
            ret.append(ret_layer)

        if nonint_layers:
            if not strict: lines = "auto" # since we may have included lbls on other lines
            return Circuit(ret, lines, None, not self._static, stringrep=None, check=False) # don't worry about string rep for now...
        else:
            return _Label(ret[0])
    
    def set_labels(self, lbls, layers=None, lines=None):
        """
        Write `lbls`, which can be anything that can be interpreted as a
        :class:`Label` or list of labels to the block defined by the 
        `layers` and `lines` arguments.

        Parameters
        ----------
        lbls : Label, list/tuple of Labels, or Circuit
            When `layers` is a single integer, `lbls` should be a single
            "layer label" of type `Label`.  Otherwise, `lbls` should be
            a list or tuple of `Label` objects with length equal to the
            number of layers being set.  A `Circuit` may also be used in this
            case.

        layers : int, slice, or list/tuple of ints
            Which layers to set (the horizontal dimension of the destination
            rectangle).  Layers are always selected by index, and this
            argument can be a single (integer) index  or multiple indices as
            given by a slice or list.  Note that these indices do not need to be
            contiguous.  The special value `None` stands for all layers.
        
        lines : str/int, slice, or list/tuple of strs/ints
            Which lines to set (the vertical dimension of the destination
            rectangle).  Lines are selected by their line-labels, which can be
            strings and/or integers.  A single or multiple line-labels can be
            specified.  If the line labels are integers a slice can be used,
            otherwise a list or tuple of labels is the only way to specify
            multiple of them.  The line-labels do not need to be contiguous.
            The special value `None` stands for all lines, and in this case
            new lines will be created if there are new state-space labels
            in `lbls` (when `lines` is not `None` an error is raised instead).

        Returns
        -------
        None
        """
        assert(not self._static),"Cannot edit a read-only circuit!"
          #Note: this means self._labels contains nested lists of simple labels

        #Convert layers to a list/tuple of layer indices
        all_layers = bool(layers is None) # whether we're assigning to *all* layers
        int_layers = isinstance(layers,int)
        layers = self._proc_layers_arg(layers)

        #Convert lines to a list/tuple of line (state space) labels
        all_lines = bool(lines is None) # whether we're assigning to *all* lines
        lines = self._proc_lines_arg(lines)

        #make lbls into either:
        # 1) a single Label (possibly compound) if layers is an int
        # 2) a tuple of Labels (possibly compound) otherwise
        if int_layers:
            lbls = toLabel(lbls)
            lbls_sslbls = None if (lbls.sslbls is None) else set(lbls.sslbls)
        else:
            if isinstance(lbls, Circuit):
                lbls = lbls.tup #circuit layer labels as a tuple
            assert(isinstance(lbls,(tuple,list))), \
                ("When assigning to a layer range (even w/len=1) `lbls` "
                 "must be  a *list or tuple* of label-like items")
            lbls = tuple(map(toLabel,lbls))
            lbls_sslbls = None if any([l.sslbls is None for l in lbls]) \
                else set(_itertools.chain(*[l.sslbls for l in lbls]))
        
        if len(layers) == 0 or len(lines) == 0: return # zero-area block

        #If we're assigning to multiple layers, then divide up lbls into pieces to place in each layer
        if all_layers: #then we'll add new layers as needed
            while len(lbls) > len(self._labels):
                self._labels.append([])
        elif len(layers) > 1:
            assert(len(layers) == len(lbls)), \
                "Block width mismatch: assigning %d layers to %d layers" % (len(lbls), len(layers))

        # when processing `lbls`: if a label has sslbls == None, then applies to all
        # the lines being assigned.  If sslbl != None, then the labels must be
        # contained within the line labels being assigned (unless we're allowed to expand)
        if lbls_sslbls is not None:
            new_line_labels = set(lbls_sslbls) - set(self.line_labels)
            if all_lines: # then allow new lines to be added
                if len(new_line_labels) > 0:
                    self._line_labels = self.line_labels + tuple(sorted(new_line_labels)) # sort?
            else:
                assert(len(new_line_labels) == 0), "Cannot add new lines %s" % str(new_line_labels)
                assert(set(lbls_sslbls).issubset(lines)), \
                    "Unallowed state space labels: %s" % str(set(lbls_sslbls) - set(lines))
                
        assert( set(lines).issubset(self.line_labels) ), \
            ("Specified lines (%s) must be a subset of this circuit's lines"
             " (%s).") % (str(lines), str(self.line_labels)) 
                
            
        #remove all labels in block to be assigned
        self._clear_labels(layers, lines)

        def_sslbls = None if all_lines else lines
        if not int_layers:
            for i,lbls_comp in zip(layers,lbls):
                self._labels[i].extend( _label_to_nested_lists_of_simple_labels(lbls_comp, def_sslbls) )
        else: # single layer using integer layer index (so lbls is a single Label)
            self._labels[layers[0]].extend( _label_to_nested_lists_of_simple_labels(lbls, def_sslbls) )


    def insert_idling_layers(self, insertBefore, numToInsert, lines=None):
        """
        Inserts into this circuit one or more idling (blank) layers.

        By default, complete layer(s) are inserted.  The `lines` argument
        allows you to insert partial layers (on only a subset of the lines).

        Parameters
        ----------
        insertBefore : int
            The layer index to insert the new layers before.  Can be from 0
            (insert at the beginning) to `len(self)-1` (insert at end), and
            negative indexing can be used to insert relative to the last layer.
            The special value `None` inserts at the end.

        numToInsert : int
            The number of new layers to insert.

        lines : str/int, slice, or list/tuple of strs/ints, optional
            Which lines should have new layers (blank circuit space)
            inserted into them.  A single or multiple line-labels can be
            specified, similarly as in :method:`get_labels`.  The default
            value `None` stands for *all* lines.

        Returns
        -------
        None
        """
        assert(not self._static),"Cannot edit a read-only circuit!"
        if insertBefore is None: insertBefore = len(self._labels)
        elif insertBefore < 0: insertBefore = len(self._labels) + insertBefore
        
        if lines is None: # insert complete layers
            for i in range(numToInsert):
                self._labels.insert(insertBefore, [])
        else: #insert layers only on given lines - shift existing labels to right
            for i in numToInsert:
                self._labels.append([]) #add blank layers at end
            for i in range(insertBefore,insertBefore+numToInsert):
                # move labels on `lines` to layer i+numToInsert
                inds_to_delete = []
                for k,lbl in enumerate(self._labels[i]):
                    sslbls = _sslbls_of_nested_lists_of_simple_labels(lbl)
                    if len(sslbls.intersection(lines)) > 0: # then we need to move this label
                        if not sslbls.issubset(lines):
                            raise ValueError("Cannot shift a block that is straddled by %s!" % _Label(lbl))
                            #FUTURE: recover from this error gracefully so we don't leave the circuit in an intermediate state?
                        inds_to_delete.append(k) # remove it from current layer
                        self._labels[i+numToInsert].append(lbl) # and put it in the destination layer
                for k in reversed(inds_to_delete):
                    del self._labels[i][k]

    def append_idling_layers(self, numToInsert, lines=None):
        """
        Adds one or more idling (blank) layers to the end of this circuit.

        By default, complete layer(s) are appended.  The `lines` argument
        allows you to add partial layers (on only a subset of the lines).

        Parameters
        ----------
        numToInsert : int
            The number of new layers to append.

        lines : str/int, slice, or list/tuple of strs/ints, optional
            Which lines should have new layers (blank circuit space)
            inserted into them.  A single or multiple line-labels can be
            specified, similarly as in :method:`get_labels`.  The default
            value `None` stands for *all* lines.

        Returns
        -------
        None        
        """
        self.insert_idling_layers(None, numToInsert, lines)

        
    def insert_labels_into_layers(self, lbls, layerToInsertBefore, lines=None):
        """
        Inserts into this circuit the contents of `lbls` into new full or
        partial layers.

        By default, complete layer(s) are inserted.  The `lines` argument
        allows you to insert partial layers (on only a subset of the lines).

        Parameters
        ----------
        lbls : list/tuple of Labels, or Circuit
            The full or partial layer labels to insert.  The length of this
            list, tuple, or circuit determines the number of layers which are
            inserted.

        layerToInsertBefore : int
            The layer index to insert `lbls` before.  Can be from 0
            (insert at the beginning) to `len(self)-1` (insert at end), and
            negative indexing can be used to insert relative to the last layer.
            The special value `None` inserts at the end.

        lines : str/int, slice, or list/tuple of strs/ints, optional
            Which lines should have `lbls` inserted into them.  Currently
            this can only be a larger set than the set of line labels present
            in `lbls` (in future versions this may allow filtering of `lbls`).
            value `None` stands for *all* lines.

        Returns
        -------
        None
        """
        if isinstance(lbls,Circuit): lbls = lbls.tup
        lbls = tuple(map(toLabel,lbls)) # lbls is expected to be a list/tuple of Label-like items, one per inserted layer
        numLayersToInsert = len(lbls)
        self.insert_idling_layers(layerToInsertBefore, numLayersToInsert, lines) # make space
        self.set_labels(lbls, slice(layerToInsertBefore,layerToInsertBefore+numLayersToInsert), lines)
          #Note: set_labels expects lbls to be a list/tuple of Label-like items b/c it's given a layer *slice*


    def insert_idling_lines(self, insertBefore, line_labels):
        """
        Insert one or more idling (blank) lines into this circuit.

        Parameters
        ----------
        insertBefore : str or int
            The line label to insert new lines before.  The special value `None`
            inserts lines at the bottom of this circuit.

        line_labels : list or tuple
            A list or tuple of the new line labels to insert (can be integers
            and/or strings).

        Returns
        -------
        None
        """
        assert(not self._static),"Cannot edit a read-only circuit!"
        if insertBefore is None:
            i = len(self.line_labels)
        else:
            i = self.line_labels.index(insertBefore)
        self._line_labels = self.line_labels[0:i] + tuple(line_labels) + self.line_labels[i:]

    def append_idling_lines(self, line_labels):
        """
        Add one or more idling (blank) lines onto the bottom of this circuit.

        Parameters
        ----------
        line_labels : list or tuple
            A list or tuple of the new line labels to insert (can be integers
            and/or strings).

        Returns
        -------
        None
        """        
        self.insert_idling_lines(None, line_labels)

    def insert_labels_as_lines(self, lbls, layerToInsertBefore=None, lineToInsertBefore=None, line_labels="auto"):
        """
        Inserts into this circuit the contents of `lbls` into new lines.

        By default, `lbls` is inserted at the beginning of the new lines(s). The
        `layerToInsertBefore` argument allows you to insert `lbls` beginning at
        a layer of your choice.

        Parameters
        ----------
        lbls : list/tuple of Labels, or Circuit
            A list of layer labels to insert as new lines.  The state-space
            (line) labels within `lbls` must not overlap with that of this
            circuit or an error is raised.  If `lbls` contains more layers
            than this circuit currently has, new layers are added automatically.

        layerToInsertBefore : int
            The layer index to insert `lbls` before.  Can be from 0
            (insert at the beginning) to `len(self)-1` (insert at end), and
            negative indexing can be used to insert relative to the last layer.
            The default value of `None` inserts at the beginning.

        lineToInsertBefore : str or int
            The line label to insert the new lines before.  The default value
            of `None` inserts lines at the bottom of the circuit.
        
        line_labels : list, tuple, or "auto"
            The labels of the new lines being inserted.  If `"auto"`, then
            these are inferred from `lbls`.

        Returns
        -------
        None
        """
        if layerToInsertBefore is None: layerToInsertBefore = 0
        elif layerToInsertBefore < 0: layerToInsertBefore = len(self._labels) + layerToInsertBefore

        if isinstance(lbls,Circuit):
            if line_labels == "auto": line_labels = lbls.line_labels
            lbls = lbls.tup
        elif line_labels == "auto":
            line_labels = tuple(sorted(_accumulate_explicit_sslbls(lbls)))
                
        existing_labels = set(line_labels).intersection(self.line_labels)
        if len(existing_labels) > 0:
            raise ValueError("Cannot insert line(s) labeled %s - they already exist!" % str(existing_labels))

        self.insert_idling_lines(lineToInsertBefore, line_labels)

        #add additional layers to end of circuit if new lines are longer than current circuit depth
        numLayersToInsert = len(lbls)
        if layerToInsertBefore + numLayersToInsert > len(self._labels):
            self.append_idling_layers(layerToInsertBefore + numLayersToInsert - len(self._labels))

        #Note: set_labels expects lbls to be a list/tuple of Label-like items b/c it's given a layer *slice*
        self.set_labels(lbls, slice(layerToInsertBefore,layerToInsertBefore+numLayersToInsert), line_labels)

    def append_labels_as_lines(self, lbls, layerToInsertBefore=None, line_labels="auto"):
        """
        Adds the contents of `lbls` as new lines at the bottom of this circuit.

        By default, `lbls` is inserted at the beginning of the new lines(s). The
        `layerToInsertBefore` argument allows you to insert `lbls` beginning at
        a layer of your choice.

        Parameters
        ----------
        lbls : list/tuple of Labels, or Circuit
            A list of layer labels to append as new lines.  The state-space
            (line) labels within `lbls` must not overlap with that of this
            circuit or an error is raised.  If `lbls` contains more layers
            than this circuit currently has, new layers are added automatically.

        layerToInsertBefore : int
            The layer index to insert `lbls` before.  Can be from 0
            (insert at the beginning) to `len(self)-1` (insert at end), and
            negative indexing can be used to insert relative to the last layer.
            The default value of `None` inserts at the beginning.
        
        line_labels : list, tuple, or "auto"
            The labels of the new lines being added.  If `"auto"`, then
            these are inferred from `lbls`.

        Returns
        -------
        None
        """
        return self.insert_labels_as_lines(lbls, layerToInsertBefore, None, line_labels)

    def _clear_labels(self, layers, lines, clear_straddlers=False):
        """ remove all labels in a block given by layers and lines
            Note: layers & lines must be lists/tuples of values; they can't be slices or single vals
        """
        assert(not self._static),"Cannot edit a read-only circuit!"
        for i in layers:
            new_layer = []
            for l in self._layer_components(i): # loop over labels in this layer
                sslbls = _sslbls_of_nested_lists_of_simple_labels(l)
                sslbls = set(self.line_labels) if (sslbls is None) else set(sslbls)
                if len(sslbls.intersection(lines)) == 0:
                    new_layer.append(l)
                elif not clear_straddlers and not sslbls.issubset(lines):
                    raise ValueError("Cannot operate on a block that is straddled by %s!" % str(_Label(l)))
            self._labels[i] = new_layer
            

    def clear_labels(self, layers=None, lines=None, clear_straddlers=False):
        """
        Removes all the gates within the given circuit region.  Does not reduce
        the number of layers or lines.

        Parameters
        ----------
        layers : int, slice, or list/tuple of ints
            Defines the horizontal dimension of the region to clear.  See
            :method:`get_labels` for details.

        lines : str/int, slice, or list/tuple of strs/ints
            Defines the vertical dimension of the region to clear.  See
            :method:`get_labels` for details.

        clear_straddlers : bool, optional
            Whether or not gates which straddle cleared and non-cleared lines
            should be cleared.  If `False` and straddling gates exist, an error
            will be raised.

        Returns
        -------
        None
        """
        layers = self._proc_layers_arg(layers)
        lines = self._proc_lines_arg(lines)
        self._clear_labels(layers, lines, clear_straddlers)
        
    def delete_layers(self, layers=None):
        """
        Deletes one or more layers from the circuit.
        
        Parameters
        ----------
        layers : int, slice, or list/tuple of ints
            The layer index or indices to delete.  See :method:`get_labels`
            for details.
    
        Returns
        -------
        None
        """
        assert(not self._static),"Cannot edit a read-only circuit!"
        layers = self._proc_layers_arg(layers)
        for i in reversed(sorted(layers)):
            del self._labels[i]

    def delete_lines(self, lines, delete_straddlers=False):
        """
        Deletes one or more lines from the circuit.
        
        Parameters
        ----------
        lines : str/int, slice, or list/tuple of strs/ints
            The line label(s) to delete.  See :method:`get_labels` for details.

        delete_straddlers : bool, optional
            Whether or not gates which straddle deleted and non-deleted lines
            should be removed.  If `False` and straddling gates exist, an error
            will be raised.
    
        Returns
        -------
        None
        """
        assert(not self._static),"Cannot edit a read-only circuit!"
        lines = self._proc_lines_arg(lines)
        for i in range(len(self._labels)):
            new_layer = []
            for l in self._layer_components(i): # loop over labels in this layer
                sslbls = _sslbls_of_nested_lists_of_simple_labels(l)
                if sslbls is None or len(set(sslbls).intersection(lines)) == 0:
                    new_layer.append(l)
                elif not delete_straddlers and not set(sslbls).issubset(lines):
                    raise ValueError(("Cannot remove a block that is straddled by "
                                      "%s when `delete_straddlers` == False!") % _Label(l))
            self._labels[i] = new_layer
        self._line_labels = tuple([x for x in self.line_labels if x not in lines])

    def __getitem__(self, key):
        layers,lines = self._proc_key_arg(key)
        return self.get_labels(layers, lines, strict=True)

    def __setitem__(self, key, val):
        layers,lines = self._proc_key_arg(key)
        return self.set_labels(val, layers, lines)

    def __delitem__(self, key):
        layers,lines = self._proc_key_arg(key)
        if layers is None:
            self.delete_lines(lines, delete_straddlers=True)
        elif lines is None:
            self.delete_layers(layers)
        else:
            raise IndexError("Can only delete entire layers or enire lines.")

    def to_pythonstr(self, opLabels):
        """
        Convert this circuit to a python string, where each operation label is
        represented as a **single** character, starting with 'A' and contining
        down the alphabet.  This can be useful for processing operation sequences
        using python's string tools (regex in particular).

        Parameters
        ----------
        opLabels : tuple
           An iterable containing at least all the layer-Labels that appear
           in this Circuit, and which will be mapped to alphabet
           characters, beginning with 'A'.

        Returns
        -------
        string
            The converted operation sequence.

        Examples
        --------
            ('Gx','Gx','Gy','Gx') => "AABA"
        """
        assert(len(opLabels) < 26) #Complain if we go beyond 'Z'
        translateDict = {}; c = 'A'
        for opLabel in opLabels:
            translateDict[opLabel] = c
            c = chr(ord(c) + 1)
        return "".join([ translateDict[opLabel] for opLabel in self.tup ])

    @classmethod
    def from_pythonstr(cls,pythonString,opLabels):
        """
        Create a Circuit from a python string where each operation label is
        represented as a **single** character, starting with 'A' and contining
        down the alphabet.  This performs the inverse of to_pythonstr(...).

        Parameters
        ----------
        pythonString : string
            string whose individual characters correspond to the operation labels of a
            operation sequence.

        opLabels : tuple
           tuple containing all the operation labels that will be mapped from alphabet
           characters, beginning with 'A'.

        Returns
        -------
        Circuit

        Examples
        --------
            "AABA" => ('Gx','Gx','Gy','Gx')
        """
        assert(len(opLabels) < 26) #Complain if we go beyond 'Z'
        translateDict = {}; c = 'A'
        for opLabel in opLabels:
            translateDict[c] = opLabel
            c = chr(ord(c) + 1)
        return cls( tuple([ translateDict[c] for c in pythonString ]) )

    def serialize(self):
        """
        Construct a new Circuit whereby all layers containing multiple gates are
        converted to separate single-gate layers, effectively putting each
        elementary gate operation into its own layer.  Ordering is dictated by
        the ordering of the compound layer labels.

        Returns
        -------
        Circuit
        """
        serial_lbls = []
        for lbl in self.tup:
            for c in lbl.components:
                serial_lbls.append(c)
        return Circuit(serial_lbls, self.line_labels, editable=False, check=False)

    
    def parallelize(self, can_break_labels=True, adjacent_only=False):
        """
        Construct a circuit with the same underlying labels as this one,
        but with as many gates performed in parallel as possible (with
        some restrictions - see the Parameters section below).  Generally,
        gates are moved as far left (toward the start) of the circuit as
        possible.

        Parameters
        ----------
        can_break_labels : bool, optional
            Whether compound (parallel-gate) labels in this Circuit can be
            separated during the parallelization process.  For example, if
            `can_break_labels=True` then `"Gx:0[Gy:0Gy:1]" => "[Gx:0Gy:1]Gy:0"`
            whereas if `can_break_labels=False` the result would remain 
            `"Gx:0[Gy:0Gy:1]"` because `[Gy:0Gy:1]` cannot be separated.

        adjacent_only : bool, optional
            It `True`, then operation labels are only allowed to move into an
            adjacent label, that is, they cannot move "through" other 
            operation labels.  For example, if `adjacent_only=True` then
            `"Gx:0Gy:0Gy:1" => "Gx:0[Gy:0Gy:1]"` whereas if 
            `adjacent_only=False` the result would be `"[Gx:0Gy:1]Gy:0`.
            Setting this to `True` is sometimes useful if you want to 
            parallelize a serial string in such a way that subsequently 
            calling `.serialize()` will give you back the original string.
            
        Returns
        -------
        Circuit
        """
        parallel_lbls = []
        cur_components = []
        first_free = {'*':0}
        for lbl in self.tup:
            if can_break_labels: # then process label components individually
                for c in lbl.components:
                    if c.sslbls is None: # ~= acts on *all* sslbls
                        pos = max(list(first_free.values())) 
                          #first position where all sslbls are free
                    else:
                        inds = [v for k,v in first_free.items() if k in c.sslbls]
                        pos = max(inds) if len(inds) > 0 else first_free['*']
                          #first position where all c.sslbls are free (uses special
                          # '*' "base" key if we haven't seen any of the sslbls yet)

                    if len(parallel_lbls) < pos+1: parallel_lbls.append([])
                    assert(pos < len(parallel_lbls))
                    parallel_lbls[pos].append(c) #add component in proper place

                    #update first_free
                    if adjacent_only: # all labels/components following this one must at least be at 'pos'
                        for k in first_free: first_free[k] = pos
                    if c.sslbls is None:
                        for k in first_free: first_free[k] = pos+1 #includes '*'
                    else:
                        for k in c.sslbls: first_free[k] = pos+1

            else: # can't break labels - treat as a whole
                if lbl.sslbls is None: # ~= acts on *all* sslbls
                    pos = max(list(first_free.values())) 
                      #first position where all sslbls are free
                else:
                    inds = [v for k,v in first_free.items() if k in lbl.sslbls]
                    pos = max(inds) if len(inds) > 0 else first_free['*']
                      #first position where all c.sslbls are free (uses special
                      # '*' "base" key if we haven't seen any of the sslbls yet)

                if len(parallel_lbls) < pos+1: parallel_lbls.append([])
                assert(pos < len(parallel_lbls))
                for c in lbl.components:  # add *all* components of lbl in proper place
                    parallel_lbls[pos].append(c)

                #update first_free
                if adjacent_only: # all labels/components following this one must at least be at 'pos'
                    for k in first_free: first_free[k] = pos
                if lbl.sslbls is None:
                    for k in first_free: first_free[k] = pos+1 #includes '*'
                else:
                    for k in lbl.sslbls: first_free[k] = pos+1
                    
        return Circuit(parallel_lbls, self.line_labels, editable=False, check=False)

    def expand_subcircuits(self):
        """ TODO: docstring """
        assert(not self._static),"Cannot edit a read-only circuit!"
        
        #Iterate in reverse so we don't have to deal with
        # added layers.
        for i in reversed(range(len(self._labels))):
            circuits_to_expand = []
            layers_to_add = 0

            for l in self._layer_components(i): # loop over labels in this layer
                if isinstance(l,_CircuitLabel):
                    circuits_to_expand.append(l)
                    layers_to_add = max(layers_to_add, l.depth()-1)

            if layers_to_add > 0:
                self.insert_idling_layers(i+1, layers_to_add)
            for subc in circuits_to_expand:
                self.clear_labels(slice(i,i+subc.depth()), subc.sslbls) # remove the CircuitLabel
                self.set_labels( subc.components*subc.reps, slice(i,i+subc.depth()), subc.sslbls ) # dump in the contents
            
    def factorize_repetitions(self):
        """ TODO: docstring """
        assert(not self._static),"Cannot edit a read-only circuit!"
        nLayers = self.num_layers()
        iLayersToRemove = []
        iStart = 0
        while iStart < nLayers-1:
            iEnd = iStart+1
            while iEnd < nLayers and self._labels[iStart] == self._labels[iEnd]:
                iEnd += 1
            nreps = iEnd-iStart
            #print("Start,End = ",iStart,iEnd)
            if nreps <= 1: #just move to next layer
                iStart += 1; continue # nothing to do

            #Construct a sub-circuit label that repeats layer[iStart] nreps times
            # and stick it at layer iStart
            #print("Constructing %d reps at %d" % (nreps, iStart))
            repCircuit = _CircuitLabel('', self._labels[iStart], None, nreps)
            self.clear_labels(iStart, None) # remove existing labels (unnecessary?)
            self.set_labels(repCircuit, iStart, None)
            iLayersToRemove.extend( list(range(iStart+1,iEnd)) )
            iStart += nreps # advance iStart to next unprocessed layer inde
            
        if len(iLayersToRemove) > 0:
            #print("Removing layers: ",iLayersToRemove)
            self.delete_layers(iLayersToRemove)
        
    
## DEPRECATED FUNCTIONS?

    #def replace_gate_with_circuit(self, circuit, q, j): #used in this module only TODO
    #    """
    #    Replace a gate with a circuit. This gate is replaced with an idle and
    #    the circuit is inserted between this layer and the following circuit layer. 
    #    As such there is no restrictions on the lines on which this circuit can act non-trivially.
    #    `circuit` need not be a circuit over all the qubits in this circuit, but it must satisfying
    #    the requirements of the `insert_circuit()` method. 
    #   
    #    Parameters
    #    ----------
    #    circuit : A Circuit object
    #        The circuit to be inserted in place of the gate.
    #        
    #    q : int
    #        The qubit on which the gate is to be replaced.
    #        
    #    j : int
    #        The layer index (depth) of the gate to be replaced.
    #
    #    Returns
    #    -------
    #    None
    #    """
    #    assert(not self._static),"Cannot edit a read-only circuit!"
    #    gate_to_replace = self.line_items[q][j]
    #
    #    # Replace the gate with identity
    #    gate_qubits = self.line_labels if (gate_to_replace.qubits is None) \
    #                  else gate_to_replace.qubits
    #    for q in gate_qubits:
    #        self.line_items[self.line_labels.index(q)][j] = _Label(self.identity,q)
    #    
    #    # Inserts the circuit after the layer this gate was in.
    #    self.insert_circuit(circuit,j+1)
    #
    #    self._tup_dirty = self._str_dirty = True
       
    def insert_layer(self,circuit_layer,j):
        """
        Inserts a single layer into a circuit. 

        The input layer does not need to contain a gate that acts on
        every qubit, but it should not contain more than one gate on
        a qubit.
        
        Parameters
        ----------
        circuit_layer : Label
            The layer to insert.  A (possibly compound) Label object or
            something that can be converted into one, e.g.
            `(('Gx',0),('Gcnot',1,2))` or just `'Gx'`.
            
        j : int
            The layer index (depth) at which to insert the `circuit_layer`.

        Returns
        -------
        None
        """
        self.insert_labels_into_layers([circuit_layer], j)

                    
    def insert_circuit(self,circuit,j):
        """
        Inserts a circuit into this circuit. The circuit to insert can be over
        more qubits than this circuit, as long as all qubits that are not part
        of this circuit are idling. In this case, the idling qubits are all
        discarded. The circuit to insert can also be on less qubits than this
        circuit: all other qubits are set to idling. So, the labels of the
        circuit to insert for all non-idling qubits must be a subset of the
        labels of this circuit.

        Parameters
        ----------
        circuit : Circuit
            The circuit to be inserted.
            
        j : int
            The layer index (depth) at which to insert the circuit.
            
        Returns
        -------
        None
        """  
        assert(not self._static),"Cannot edit a read-only circuit!"
        lines_to_insert = []
        for line_lbl in circuit.line_labels:
            if line_lbl in self.line_labels:
                lines_to_insert.append(line_lbl)
            else:
                assert(circuit.is_line_idling(line_lbl)), \
                    "There are non-idling lines in the circuit to insert that are *not* lines in this circuit!"

        labels_to_insert = circuit.get_labels(layers=None, lines=lines_to_insert)
        self.insert_labels_into_layers(labels_to_insert, j)

        
    def append_circuit(self,circuit):
        """
        Append a circuit to the end of this circuit. This circuit must satisfy
        the requirements of :method:`insert_circuit()`. See that method for
        more details.
        
        Parameters
        ----------
        circuit : A Circuit object
            The circuit to be appended.
 
        Returns
        -------
        None
        """           
        self.insert_circuit(circuit,self.num_layers())

        
    def prefix_circuit(self,circuit):
        """
        Prefix a circuit to the beginning of this circuit. This circuit must
        satisfy the requirements of the :method:`insert_circuit()`. See that
        method for more details.
        
        Parameters
        ----------
        circuit : A Circuit object
            The circuit to be prefixed.
 
        Returns
        -------
        None
        """  
        self.insert_circuit(circuit,0)

        
    def tensor_circuit(self, circuit, line_order=None):
        """
        Tensors a circuit to this circuit. That is, it adds `circuit` to this
        circuit as new lines.  The line labels of `circuit` must be disjoint
        from the line labels of this circuit, as otherwise applying the circuits
        in parallel does not make sense. 

        Parameters
        ----------
        circuit : A Circuit object
            The circuit to be tensored.

        line_order : List, optional
            A list of all the line labels specifying the order of the circuit in the updated
            circuit. If None, the lines of `circuit` are added below the lines of this circuit.
            Note that, for many purposes, the ordering of lines of the circuit is irrelevant.

        Returns
        -------
        None  
        """
        assert(not self._static),"Cannot edit a read-only circuit!"
        #assert(self.identity == circuit.identity), "The identity labels must be the same!"

        #Construct new line labels (of final circuit)
        overlap = set(self.line_labels).intersection(circuit.line_labels)
        if len(overlap) > 0:
            raise ValueError("The line labels of `circuit` and this Circuit must be distinct, but overlap = %s!" % str(overlap))

        all_line_labels = set(self.line_labels + circuit.line_labels)
        if line_order is not None:
            line_order_set = set(line_order)
            if len(line_order_set) != len(line_order):
                raise ValueError("`line_order` == %s cannot contain duplicates!" % str(line_order))
            
            missing = all_line_labels - line_order_set
            if len(missing) > 0:
                raise ValueError("`line_order` is missing %s." % str(missing))
            
            extra = set(line_order) - all_line_labels
            if len(extra) > 0:
                raise ValueError("`line_order` had nonpresent line labels %s." % str(extra))
            
            new_line_labels = line_order
        else:
            new_line_labels = self.line_labels + circuit.line_labels

        #Add circuit's labels into this circuit
        self.insert_labels_as_lines( circuit._labels, line_labels=circuit.line_labels )
        self._line_labels = new_line_labels # essentially just reorders labels if needed

    def replace_layer_with_circuit(self, circuit, j):
        """
        Replaces the `j`-th layer of this circuit with `circuit`.

        Parameters
        ----------
        circuit : Circuit
            The circuit to insert
        
        j : int
            The layer index to replace.

        Returns
        -------
        None
        """
        del self[j]
        self.insert_labels_into_layers(circuit,j)

        
    def replace_gatename_inplace(self, old_gatename, new_gatename):
        """
        Changes the *name* of a gate throughout this Circuit.

        Note that the "name" is only a part of the "label" identifying each
        gate, and doesn't include the lines (qubits) a gate acts upon.  For
        example, the "Gx:0" and "Gx:1" labels both have the same name but 
        act on different qubits.

        Parameters
        ----------
        old_gatename, new_gatename : string
            The gate name to find and the gate name to replace the found
            name with.

        Returns
        -------
        None
        """
        assert(not self._static),"Cannot edit a read-only circuit!"

        def replace(obj): # obj is either a simple label or a list
            if isinstance(obj,_Label):
                if obj.name == old_gatename:
                    newobj = _Label(new_gatename, obj.sslbls)
                else: newobj = obj
            else:
                newobj = [ replace(sub) for sub in obj ]
            return newobj

        self._labels = replace(self._labels)


    def replace_gatename(self, old_gatename, new_gatename):
        """
        Returns a copy of this Circuit except that `old_gatename` is
        changed to `new_gatename`.

        Note that the "name" is only a part of the "label" identifying each
        gate, and doesn't include the lines (qubits) a gate acts upon.  For
        example, the "Gx:0" and "Gx:1" labels both have the same name but 
        act on different qubits.

        Parameters
        ----------
        old_gatename, new_gatename : string
            The gate name to find and the gate name to replace the found
            name with.

        Returns
        -------
        Circuit
        """
        if not self._static:
            #Could to this in both cases, but is slow for large static circuits
            cpy = self.copy(editable=True)
            cpy.replace_gatename_inplace(old_gatename, new_gatename)
            cpy.done_editing()
            return cpy
        else: # static case: so self._labels is a tuple of Labels
            return Circuit([lbl.replacename(old_gatename, new_gatename)
                            for lbl in self._labels], self.line_labels)

    #def replace_identity(self, identity, convert_identity_gates = True): # THIS module only
    #    """
    #    Changes the *name* of the idle/identity gate in the circuit. This replaces
    #    the name of the identity element in the circuit by setting self.identity = identity.
    #    If `convert_identity_gates` is True, this also changes the names of all the gates that 
    #    had the old self.identity name.
    #
    #    Parameters
    #    ----------
    #    identity : string
    #        The new name for the identity gate.
    #
    #    convert_identity_gates : bool, optional
    #        If True, all gates that had the old identity name are converted to the new identity
    #        name. Otherwise, they keep the old name, and the circuit nolonger considers them to
    #        be identity gates.
    #
    #    Returns
    #    -------
    #    None
    #    """
    #    if convert_identity_gates: 
    #        self.replace_gatename(self.identity, identity)
    #
    #    self._tup_dirty = self._str_dirty = True   
    #    self.identity = identity

    def change_gate_library(self, compilation, allowed_filter=None, allow_unchanged_gates=False, depth_compression=True, 
                            oneQgate_relations=None):
        """
        Re-express a circuit over a different model.
        
        Parameters
        ----------
        compilation : dict or CompilationLibrary.
            If a dictionary, the keys are some or all of the gates that appear in the circuit, and the values are 
            replacement circuits that are normally compilations for each of these gates (if they are not, the action 
            of the circuit will be changed). The circuits need not be on all of the qubits, and need only satisfy
            the requirements of the `insert_circuit` method. There must be a key for every gate except the self.identity
            gate, unless `allow_unchanged_gates` is False. In that case, gate that aren't a key in this dictionary are
            left unchanged.

            If a CompilationLibrary, this will be queried via the get_compilation_of() method to find compilations
            for all of the gates in the circuit. So this CompilationLibrary must contain or be able to auto-generate
            compilations for the requested gates, except when `allow_unchanged_gates` is True. In that case, gates
            that a compilation is not returned for are left unchanged.

        allowed_filter : dict or set, optional
            Specifies which gates are allowed to be used when generating compilations from `compilation`. Can only be
            not None if `compilation` is a CompilationLibrary. If a `dict`, keys must be gate names (like `"Gcnot"`) and
            values :class:`QubitGraph` objects indicating where that gate (if it's present in the library) may be used.
            If a `set`, then it specifies a set of qubits and any gate in the current library that is confined within that 
            set is allowed. If None, then all gates within the library are allowed.

        depth_compression : bool, optional
            Whether to perform depth compression after changing the gate library. If oneQgate_relations is None this
            will only remove idle layers and compress the circuit by moving everything as far forward as is possible
            without knowledge of the action of any gates other than self.identity. See the `depth_compression` method
            for more details. Under most circumstances this should be true; if it is False changing gate library will
            often result in a massive increase in circuit depth.
  
        oneQgate_relations : dict, optional
            Gate relations for the one-qubit gates in the new gate library, that are used in the  depth compression, to 
            cancel / combine gates. E.g., one key-value pair might be  ('Gh','Gh') : 'I', to signify that two Hadamards c
            ompose to the idle gate 'Gi'. See the depth_compression() method for more details.

       
        Returns
        -------
        None
        """
        assert(not self._static),"Cannot edit a read-only circuit!"

        # If it's a CompilationLibrary, it has this attribute. When it's a CompilationLibrary we use the
        # .get_compilation_of method, which will look to see if a compilation for a gate is already available (with
        # `allowed_filter` taken account of) and if not it will attempt to construct it.
        if hasattr(compilation, 'templates'):
            # The function we query to find compilations
            def get_compilation(gate):
                # Use try, because it will fail if it cannot construct a compilation, and this is fine under some
                # circumstances
                try:
                    circuit = compilation.get_compilation_of(gate, allowed_filter=allowed_filter, verbosity=0)
                    return circuit
                except:
                    return None
        # Otherwise, we assume it's a dict.
        else:
            assert(allowed_filter is None), "`allowed_filter` can only been not None if the compilation is a CompilationLibrary!"
            # The function we query to find compilations
            def get_compilation(gate):
                return compilation.get(gate,None)

        for ilayer in range(self.num_layers()-1,-1,-1):
            icomps_to_remove = []
            for icomp,l in enumerate(self._layer_components(ilayer)): # loop over labels in this layer
                replacement_circuit = get_compilation(l)
                if replacement_circuit is not None:
                    # Replace the gate with a circuit: remove the gate and add insert
                    # the replacement circuit as the following layers.
                    icomps_to_remove.append(icomp)
                    self.insert_labels_into_layers(replacement_circuit, ilayer+1)
                else:
                    # We never consider not having a compilation for the identity to be a failure.
                    if not allow_unchanged_gates:
                        raise ValueError("`compilation` does not contain, or cannot generate a compilation for {}!".format(l))

            for icomp in reversed(icomps_to_remove):
                self._remove_layer_component(ilayer,icomp)
        
        # If specified, perform the depth compression. It is better to do this *after* the identity name has been changed.
        if depth_compression:            
            self.compress_depth(oneQgate_relations=oneQgate_relations, verbosity=0)

    def map_names_inplace(self, mapper):
        """
        The names of all of the simple labels are updated in-place according to
        the mapping function `mapper`.

        Parameters
        ----------
        mapper : dict or function
            A dictionary whose keys are the existing gate name values
            and whose values are the new names (strings) or a function 
            which takes a single (existing name) argument and returns a new name.

        Returns
        -------
        None
        """
        assert(not self._static),"Cannot edit a read-only circuit!"

        # If the mapper is a dict, turn it into a function
        mapper_func = lambda gatename: mapper.get(gatename,None) \
            if isinstance(mapper,dict) else mapper

        def map_names(obj): # obj is either a simple label or a list
            if isinstance(obj,_Label):
                if obj.issimple(): # *simple* label
                    new_name = mapper_func(obj.name)
                    newobj = _Label(new_name,obj.sslbls) \
                        if (new_name is not None) else obj
                else: # compound label
                    newobj = _Label([ map_names(comp) for comp in obj.components ])
            else:
                newobj = [ map_names(sub) for sub in obj ]
            return newobj
        self._labels = map_names(self._labels)
            
    
    def map_state_space_labels_inplace(self, mapper):
        """
        The labels of all of the lines (wires/qubits) are updated according to 
        the mapping function `mapper`.

        Parameters
        ----------
        mapper : dict or function
            A dictionary whose keys are the existing self.line_labels values
            and whose values are the new labels (ints or strings), or a function 
            which takes a single (existing label) argument and returns a new label.

        Returns
        -------
        None
        """
        assert(not self._static),"Cannot edit a read-only circuit!"

        # If the mapper is a dict, turn it into a function
        mapper_func = lambda line_label: mapper[line_label] \
            if isinstance(mapper,dict) else mapper

        self._line_labels = tuple((mapper_func(l) for l in self.line_labels))

        def map_sslbls(obj): # obj is either a simple label or a list
            if isinstance(obj,_Label):
                new_sslbls = [mapper_func(l) for l in obj.sslbls] \
                              if (obj.sslbls is not None) else None
                newobj = _Label(obj.name,new_sslbls)
            else:
                newobj = [ map_sslbls(sub) for sub in obj ]
            return newobj
        self._labels = map_sslbls(self._labels)

    def map_state_space_labels(self, mapper):
        """
        Creates and returns a new Circuit whereby The names of all of the simple
        labels are updated according to the mapping function `mapper`.

        Parameters
        ----------
        mapper : dict or function
            A dictionary whose keys are the existing gate name values
            and whose values are the new names (strings) or a function 
            which takes a single (existing name) argument and returns a new name.

        Returns
        -------
        Circuit
        """
        mapper_func = lambda line_label: mapper[line_label] \
            if isinstance(mapper, dict) else mapper(line_label)
        mapped_line_labels = tuple(map(mapper_func,self.line_labels))
        return Circuit( [l.map_state_space_labels(mapper_func) for l in self._labels],
                        mapped_line_labels, None, not self._static)

        
    def reorder_lines(self, order):
        """
        Reorders the lines (wires/qubits) of the circuit. Note that the ordering of the
        lines is not important for most purposes.

        Parameters
        ----------
        order : list
            A list containing all of the circuit line labels (self.line_labels) in the
            order that the should be converted to.

        Returns
        -------
        None
        """
        assert(set(order) == set(self.line_labels)), "The line labels must be the same!"
        self._line_labels = tuple(order)

    def delete_idling_lines(self):
        """
        Removes from this circuit all lines that are idling at every layer.

        Returns
        -------
        None
        """
        assert(not self._static),"Cannot edit a read-only circuit!"
        if self._static:
            all_sslbls = None if any([layer.sslbls is None for layer in self._labels]) \
                else set(_itertools.chain(*[layer.sslbls for layer in self._labels]))
        else:
            all_sslbls = _sslbls_of_nested_lists_of_simple_labels(self._labels) # None or a set

        if all_sslbls is None:
            return # no lines are idling
            
        #All we need to do is update line_labels since there aren't any labels
        # to remove in self._labels (as all the lines are idling)
        self._line_labels = tuple([x for x in self.line_labels
                                  if x in all_sslbls]) # preserve order

        
    def replace_with_idling_line(self, line_label, clear_straddlers=True):
        """
        Converts the specified line to an idling line, by removing all
        its gates. If there are any multi-qubit gates acting on this line,
        this function will raise an error when `clear_straddlers=False`.

        Parameters
        ----------
        line_label: str or int
            The label of the line to convert to an idling line.

        clear_straddlers : bool, optional
            Whether or not gates which straddle the `line_label` should also
            be cleared.  If `False` and straddling gates exist, an error
            will be raised.
        """
        self.clear_labels(lines=line_label, clear_straddlers=clear_straddlers)

        
    def reverse(self):
        """
        Reverses the order of the circuit.

        Returns
        -------
        None
        """
        assert(not self._static),"Cannot edit a read-only circuit!"
        self._labels = list(reversed(self._labels)) # reverses the layer order
        #FUTURE: would need to reverse each layer too, if layer can have *sublayers*

    def combine_oneQgates(self, oneQgate_relations):
        """
        Compresses sequences of 1-qubit gates in the circuit, using the provided gate relations.
        One of the steps of the depth_compression() method, and in most cases that method will
        be more useful.
        
        Parameters
        ----------
        oneQgate_relations : dict
            Keys that are pairs of strings, corresponding to 1-qubit gate names, with values that are
            a single string, also corresponding to a 1-qubit gate name. Whenever a 1-qubit gate with 
            name `name1` is followed in the circuit by a 1-qubit gate with `name2` then, if 
            oneQgate_relations[name1,name2] = name3, name1 -> name3 and name2 -> self.identity, the
            identity name in the circuit. Moreover, this is still implemented when there are self.identity
            gates between these 1-qubit gates, and it is implemented iteratively in the sense that if there
            is a sequence of 1-qubit gates with names name1, name2, name3, ... and there are relations
            for all of (name1,name2) -> name12, (name12,name3) -> name123 etc then the entire sequence of
            1-qubit gates will be compressed into a single possibly non-idle 1-qubit gate followed by 
            idle gates in place of the previous 1-qubit gates.  Note that `None` can be used as `name3`
            to signify that the result is the identity (no gate labels).

            If a ProcessorSpec object has been created for the gates/device in question, the
            ProcessorSpec.oneQgate_relations is the appropriate (and auto-generated) `oneQgate_relations`.

            Note that this function will not compress sequences of 1-qubit gates that cannot be compressed by 
            independently inspecting sequential non-idle pairs (as would be the case with, for example, 
            Gxpi Gzpi Gxpi Gzpi, if the relation did not know that (Gxpi,Gzpi) -> Gypi, even though the sequence
            is the identity).
        
        Returns
        -------
        bool
            False if the circuit is unchanged, and True otherwise.
        """
        assert(not self._static),"Cannot edit a read-only circuit!"
        
        # A flag that is turned to True if any non-trivial re-arranging is implemented by this method.
        compression_implemented = False

        # A flag telling us when to stop iterating
        productive = True
        
        while productive: # keep iterating
            #print("BEGIN ITER")
            productive = False        
            # Loop through all the qubits, to try and compress squences of 1-qubit gates on the qubit in question.
            for ilayer in range(0,len(self._labels)-1):
                layerA_comps = self._layer_components(ilayer)
                layerB_comps = self._layer_components(ilayer+1)
                applies = []
                for a,lblA in enumerate(layerA_comps):
                    if not isinstance(lblA,_Label) or (lblA.sslbls is None) \
                       or (len(lblA.sslbls) != 1): continue #only care about 1-qubit simple labels within a layer
                       #FUTURE: could relax the != 1 condition?
    
                    for b,lblB in enumerate(layerB_comps):
                        if isinstance(lblB,_Label) and lblB.sslbls == lblA.sslbls:
                            #queue an apply rule if one exists
                            #print("CHECK for: ", (lblA.name,lblB.name))
                            if (lblA.name,lblB.name) in oneQgate_relations:
                                new_Aname = oneQgate_relations[lblA.name,lblB.name]
                                applies.append( (a,b,new_Aname,lblA.sslbls) )
                                break

                layerA_sslbls = _sslbls_of_nested_lists_of_simple_labels(self._labels[ilayer])
                for b,lblB in enumerate(layerB_comps):
                    if isinstance(lblB,_Label):
                        #see if layerA happens to *not* have anything on lblB.sslbls:
                        if layerA_sslbls is None or \
                           (lblB.sslbls is not None and
                            len(set(lblB.sslbls).intersection(layerA_sslbls)) == 0):
                            applies.append( (-1,b,lblB.name,lblB.sslbls) ) # shift label over
                            break
    
                if len(applies) > 0:
                    # Record that a compression has been implemented : the circuit has been changed.
                    compression_implemented = productive = True
                            
                #execute queued applies (outside of above loops)
                sorted_applies = sorted(applies,key=lambda x: -x[1]) # sort in order of descending 'b' for removes
                ilayer_inds_to_remove = []
                for a,b,new_Aname,sslbls in sorted_applies:
                    if a == -1: # Note: new_Aname cannot be None here
                        self._append_layer_component(ilayer,_Label(new_Aname,sslbls))
                    elif new_Aname is None: 
                        ilayer_inds_to_remove.append(a) # remove layer component - but wait to do so in order
                    else:
                        self._replace_layer_component(ilayer,a,_Label(new_Aname,sslbls))
                    self._remove_layer_component(ilayer+1,b)
                    
                for a in sorted(ilayer_inds_to_remove, reverse=True):
                    self._remove_layer_component(ilayer,a)

        # returns the flag that tells us whether the algorithm achieved anything.
        return compression_implemented


    def shift_gates_forward(self):
        """
        Shifted all gates forward (left) as far as is possible without any
        knowledge of what any of the gates are.  One of the steps of the
        `depth_compression()` method.
        
        Returns
        -------
        bool
            False if the circuit is unchanged, and True otherwise.
        """
        assert(not self._static),"Cannot edit a read-only circuit!"
        # Keeps track of whether any changes have been made to the circuit.
        compression_implemented = False

        #print("BEGIN")
        used_lines = {}
        for icurlayer in range(len(self._labels)):
            #print("LAYER ",icurlayer)
            #Slide labels in current layer to left ("forward")
            icomps_to_remove = []; used_lines[icurlayer] = set()
            for icomp,lbl in enumerate(self._layer_components(icurlayer)):
                #see if we can move this label forward
                #print("COMP%d: %s" % (icomp,str(lbl)))
                sslbls = _sslbls_of_nested_lists_of_simple_labels(lbl)
                if sslbls is None: sslbls = self.line_labels

                dest_layer = icurlayer
                while dest_layer > 0 and len(used_lines[dest_layer-1].intersection(sslbls)) == 0:
                    dest_layer -= 1
                if dest_layer < icurlayer:
                    icomps_to_remove.append(icomp) #remove this label from current layer
                    self._append_layer_component(dest_layer, lbl) # add it to the destination layer
                    used_lines[dest_layer].update( sslbls ) # update used_lines at dest layer
                    #print(" <-- layer %d (used=%s)" % (dest_layer,str(used_lines[dest_layer])))
                else:
                    #can't move this label forward - update used_lines of current layer
                    used_lines[icurlayer].update( sslbls ) # update used_lines at dest layer
                    #print(" can't move: (cur layer used=%s)" % (str(used_lines[icurlayer])))

            #Remove components in current layer which were pushed forward
            #print("Removing ",icomps_to_remove," from layer ",icurlayer)
            for icomp in reversed(icomps_to_remove):
                self._remove_layer_component(icurlayer,icomp)
                
            if len(icomps_to_remove) > 0: #keep track of whether we did anything
                compression_implemented = True
                
        # Only return the bool if requested
        return compression_implemented
    

    def delete_idle_layers(self):
        """
        Deletes all layers in this circuit that contain no gate operations. One
        of the steps of the `depth_compression()` method. 

        Returns
        -------
        bool
            False if the circuit is unchanged, and True otherwise.
        """
        assert(not self._static),"Cannot edit a read-only circuit!"        

        inds_to_remove = []
        for ilayer,layer_labels in enumerate(self._labels):
            if layer_labels == []:
                inds_to_remove.append(ilayer)
        for ilayer in reversed(inds_to_remove):
            del self._labels[ilayer]

        return bool( len(inds_to_remove) > 0 ) # whether compression was implemented
    
    
    def compress_depth(self, oneQgate_relations=None, verbosity=0):
        """
        Compresses the depth of this circuit using very simple re-write rules.

        1. If `oneQgate_relations` is provided, all sequences of 1-qubit gates
           in the  circuit are compressed as far as is possible using only the
           pair-wise combination rules provided by this dict (see below).
        2. All gates are shifted forwarded as far as is possible without any
           knowledge of what any of the gates are.
        3. All idle-only layers are deleted.
        
        Parameters
        ----------
        oneQgate_relations : dict
            Keys that are pairs of strings, corresponding to 1-qubit gate names, with values that are
            a single string, also corresponding to a 1-qubit gate name. Whenever a 1-qubit gate with 
            name `name1` is followed in the circuit by a 1-qubit gate with `name2` then, if 
            oneQgate_relations[name1,name2] = name3, name1 -> name3 and name2 -> self.identity, the
            identity name in the circuit. Moreover, this is still implemented when there are self.identity
            gates between these 1-qubit gates, and it is implemented iteratively in the sense that if there
            is a sequence of 1-qubit gates with names name1, name2, name3, ... and there are relations
            for all of (name1,name2) -> name12, (name12,name3) -> name123 etc then the entire sequence of
            1-qubit gates will be compressed into a single possibly non-idle 1-qubit gate followed by 
            idle gates in place of the previous 1-qubit gates.

            If a ProcessorSpec object has been created for the gates/device in question, the
            ProcessorSpec.oneQgate_relations is the appropriate (and auto-generated) `oneQgate_relations`.

            Note that this function will not compress sequences of 1-qubit gates that cannot be compressed by 
            independently inspecting sequential non-idle pairs (as would be the case with, for example, 
            Gxpi Gzpi Gxpi Gzpi, if the relation did not know that (Gxpi,Gzpi) -> Gypi, even though the sequence
            is the identity).

        verbosity : int, optional
            If > 0, information about the depth compression is printed to screen.
        
        Returns
        -------
        None
        """ 
        assert(not self._static),"Cannot edit a read-only circuit!"       
    
        if verbosity > 0:
            print("- Implementing circuit depth compression")
            print("  - Circuit depth before compression is {}".format(self.num_layers()))
               
        #try:
        flag1 = False
        if oneQgate_relations is not None:                            
            flag1 = self.combine_oneQgates(oneQgate_relations)
        flag2 = self.shift_gates_forward()   
        flag3 = self.delete_idle_layers()
        #except:
        #    print(self.number_of_lines, len(self.line_labels), self.line_labels, len(self.line_items),len(self.line_items[0]))
        #    print(self.line_items)
        #    assert(False)

        if verbosity > 0:
            if not (flag1 or flag2 or flag3):
                print("  - Circuit unchanged by depth compression algorithm")       
            print("  - Circuit depth after compression is {}".format(self.num_layers()))  

    def get_layer(self,j):
        """
        Returns the layer, as a :class:`Label`, at depth j. This label contains
        as components all the (non-identity) gates in the layer..
    
        Parameters
        ----------
        j : int
            The index (depth) of the layer to be returned
    
        Returns
        -------
        Label
        """
        assert(j >= 0 and j < self.num_layers()), "Circuit layer label invalid! Circuit is only of depth {}".format(self.num_layers())
        return self[j]

    
    def get_layer_with_idles(self,j,idleGateName='I'):
        """
        Returns the layer, as a :class:`Label`, at depth j. This list contains
        all the gates in the layer *including* `idleGateName` gates wherever 
        there is an identity operation.

        Parameters
        ----------
        j : int
            The index (depth) of the layer to be returned

        Returns
        -------
        Label
        """
        layer_lbl = self.get_layer(j) # (a Label)
        if layer_lbl.sslbls is None:
            return layer_lbl # all qubits used - no idles to pad
        
        components = list(layer_lbl.components)
        for line_lbl in self.line_labels:
            if line_lbl not in layer_lbl.sslbls:
                components.append( _Label(idleGateName,line_lbl) )
        return _Label(components)

    
    def is_line_idling(self,line_label):
        """
        Whether the line in question is idling in *every* circuit layer.
        
        Parameters
        ----------
        line_label : list
            The label of the line (i.e., "wire" or qubit).

        Returns
        -------
        bool
            True if the line is idling. False otherwise.
        """
        if self._static:
            all_sslbls = None if any([layer.sslbls is None for layer in self._labels]) \
                else set(_itertools.chain(*[layer.sslbls for layer in self._labels]))
        else:
            all_sslbls = _sslbls_of_nested_lists_of_simple_labels(self._labels) # None or a set

        if all_sslbls is None:
            return False # no lines are idling
        return bool(line_label not in all_sslbls)

    
    def num_layers(self):
        """
        The number of circuit layers. In simple circuits, this is also the
        depth.  For circuits containing sub-circuit blocks, this gives the
        number of top-level layers in this circuit.
        
        Returns
        -------
        int
        """
        return len(self._labels)


    def depth(self):
        """
        The circuit depth. This is the number of layers in simple circuits.
        For circuits containing sub-circuit blocks, this includes the 
        depth of sub-circuits.
        
        Returns
        -------
        int
        """
        if self._static:
            return sum([lbl.depth() for lbl in self._labels])
        else:
            return sum([_Label(layer_lbl).depth() for layer_lbl in self._labels ])

    
    def size(self):
        """
        Returns the circuit size, which is the sum of the sizes of all the
        gates in the circuit. A gate that acts on n-qubits has a size of n, 
        with the exception of the idle which has a size of 0. Hence, the
        circuit is given by: `size = depth * num_lines - num_1Q_idles`.
        
        Returns
        -------
        int        
        """
        #TODO HERE -update from here down b/c of sub-circuit blocks
        if self._static:
            def size(lbl): # obj a Label, perhaps compound
                if lbl.issimple(): # a simple label
                    return len(lbl.sslbls) if (lbl.sslbls is not None) else len(self.line_labels)
                else:
                    return sum([ size(sublbl) for sublbl in lbl.components ])
        else:
            def size(obj): # obj is either a simple label or a list
                if isinstance(obj,_Label): # all Labels are simple labels
                    return len(obj.sslbls) if (obj.sslbls is not None) else len(self.line_labels)
                else:
                    return sum([ size(sub) for sub in obj ])
                
        return sum([size(layer_lbl) for layer_lbl in self._labels])
        

    def twoQgate_count(self):
        """
        The number of two-qubit gates in the circuit. (Note that this cannot
        distinguish between "true" 2-qubit gates and gate that have been defined
        to act on two qubits but that represent some tensor-product gate.)
        
        Returns
        -------
        int
        """
        return self.nQgate_count(2)


    def nQgate_count(self,nQ):
        """
        The number of `nQ`-qubit gates in the circuit. (Note that this cannot
        distinguish between "true" `nQ`-qubit gates and gate that have been
        defined to act on `nQ` qubits but that represent some tensor-product
        gate.)

        Parameters
        ----------
        nQ : int
            The qubit-count of the gates to count.  For example, if `nQ == 3`,
            this function returns the number of 3-qubit gates.
        
        Returns
        -------
        int
        """
        if self._static:
            def cnt(lbl): # obj a Label, perhaps compound
                if lbl.issimple(): # a simple label
                    return 1 if (lbl.sslbls is not None) and (len(lbl.sslbls) == nQ) else 0
                else:
                    return sum([ cnt(sublbl) for sublbl in lbl.components ])
        else:
            def cnt(obj): # obj is either a simple label or a list
                if isinstance(obj,_Label): # all Labels are simple labels
                    return 1 if (obj.sslbls is not None) and (len(obj.sslbls) == nQ) else 0
                else:
                    return sum([ cnt(sub) for sub in obj ])

        return sum([cnt(layer_lbl) for layer_lbl in self._labels])


    def multiQgate_count(self):
        """
        The number of multi-qubit (2+ qubits) gates in the circuit. (Note that
        this cannot distinguish between "true" multi-qubit gates and gate that
        have been defined to act on more than one qubit but that represent some
        tensor-product gate.)
        
        Returns
        -------
        int
        """
        if self._static:
            def cnt(lbl): # obj a Label, perhaps compound
                if lbl.issimple(): # a simple label
                    return 1 if (lbl.sslbls is not None) and (len(lbl.sslbls) >= 2) else 0
                else:
                    return sum([ cnt(sublbl) for sublbl in lbl.components ])
        else:
            def cnt(obj): # obj is either a simple label or a list
                if isinstance(obj,_Label): # all Labels are simple labels
                    return 1 if (obj.sslbls is not None) and (len(obj.sslbls) >= 2) else 0
                else:
                    return sum([ cnt(sub) for sub in obj ])

        return sum([cnt(layer_lbl) for layer_lbl in self._labels])


    # UNUSED
    #def predicted_error_probability(self, gate_error_probabilities): 
    #    """
    #    Predicts the probability that one or more errors occur in the circuit
    #    if the gates have the error probabilities specified by in the input
    #    dictionary. Given correct error rates for the gates and stochastic errors, 
    #    this is predictive of the probability of an error in the circuit. But note
    #    that that is generally *not* the same as the probability that the circuit 
    #    implemented is incorrect (e.g., stochastic errors can cancel).
    #    
    #    Parameters
    #    ----------
    #    gate_error_probabilities : dict
    #        A dictionary where the keys are the labels that appear in the circuit, and
    #        the value is the error probability for that gate.
    #
    #    Returns
    #    -------
    #    float
    #        The probability that there is one or more errors in the circuit.
    #    """
    #    f = 1.
    #    depth = self.num_layers()
    #    for i in range(0,self.number_of_lines()):
    #        for j in range(0,depth):
    #            gatelbl = self.line_items[i][j]
    #            
    #            # So that we don't include multi-qubit gates more than once.
    #            if gatelbl.qubits is None:
    #                if i == 0: 
    #                    f = f*(1-gate_error_probabilities[gatelbl])
    #            elif gatelbl.qubits[0] == self.line_labels[i]:
    #                f = f*(1-gate_error_probabilities[gatelbl])       
    #    return 1 - f

    def _togrid(self, identityName):
        """ return a list-of-lists rep? """
        d = self.num_layers()
        line_items = [ [ _Label(identityName,ll) ]*d for ll in self.line_labels ]
        
        for ilayer in range(len(self._labels)):
            for layercomp in self._layer_components(ilayer):
                if isinstance(layercomp,_Label):
                    comp_label = layercomp
                    if layercomp.issimple():
                        comp_sslbls = layercomp.sslbls
                    else:
                        #We can't intelligently flatten compound labels that occur within a layer-label yet...
                        comp_sslbls = layercomp.sslbls
                else: # layercomp must be a list (and _static == False)
                    comp_label = _Label(layercomp)
                    comp_sslbls = _sslbls_of_nested_lists_of_simple_labels(layercomp)
                if comp_sslbls is None: comp_sslbls = self.line_labels
                for sslbl in comp_sslbls:
                    lineIndx = self.line_labels.index(sslbl) # replace w/dict for speed...
                    line_items[lineIndx][ilayer] = comp_label
        return line_items

    
    def __str__(self):
        """
        A text rendering of the circuit.
        """

        # If it's a circuit over no lines, return an empty string
        if self.number_of_lines() == 0: return ''

        s = ''
        Ctxt = 'C' #if _sys.version_info <= (3, 0) else '\u25CF' # No unicode in
        Ttxt = 'T' #if _sys.version_info <= (3, 0) else '\u2295' #  Python 2
        identityName = 'I' # can be anything that isn't used in circuit
                

        def abbrev(lbl,k): #assumes a simple label w/ name & qubits
            """ Returns what to print on line 'k' for label 'lbl' """
            lbl_qubits = lbl.qubits if (lbl.qubits is not None) else self.line_labels
            nqubits = len(lbl_qubits)
            if nqubits == 1 and lbl.name is not None:
                if isinstance(lbl,_CircuitLabel): # HACK
                    return "|"+str(lbl)+"|"
                else:
                    return lbl.name
            elif lbl.name in ('CNOT','Gcnot') and nqubits == 2: # qubit indices = (control,target)
                if k == self.line_labels.index(lbl_qubits[0]):
                    return Ctxt + str(lbl_qubits[1])
                else:
                    return Ttxt + str(lbl_qubits[0])
            elif lbl.name in ('CPHASE', 'Gcphase') and nqubits == 2:
                if k == self.line_labels.index(lbl_qubits[0]):
                    otherqubit = lbl_qubits[1]
                else:
                    otherqubit = lbl_qubits[0]
                return Ctxt + str(otherqubit)
            elif isinstance(lbl,_CircuitLabel):
                return "|"+str(lbl)+"|"
            else:
                return str(lbl)

        line_items = self._togrid(identityName)
        max_labellen = [ max([ len(abbrev(line_items[i][j],i))
                               for i in range(0,self.number_of_lines())])
                         for j in range(0,self.num_layers()) ]

        max_linelabellen = max([len(str(llabel)) for llabel in self.line_labels])

        for i in range(self.number_of_lines()):
            s += 'Qubit {} '.format(self.line_labels[i]) + ' '*(max_linelabellen - len(str(self.line_labels[i]))) + '---'
            for j,maxlbllen in enumerate(max_labellen):
                if line_items[i][j].name == identityName:
                    # Replace with special idle print at some point
                    #s += '-'*(maxlbllen+3) # 1 for each pipe, 1 for joining dash
                    s += '|'+' '*(maxlbllen) + '|-' 
                else:
                    lbl = abbrev(line_items[i][j],i)
                    pad = maxlbllen - len(lbl)
                    s += '|' + ' '*int(_np.floor(pad/2)) + lbl + ' '*int(_np.ceil(pad/2)) + '|-' #+ '-'*pad
            s += '--\n'

        return s

    def __repr__(self):
        return "Circuit(%s)" % self.str
    
    def write_Qcircuit_tex(self, filename): #TODO
        """
        Writes this circuit into a file, containing LaTex that will diplay this circuit using the 
        Qcircuit.tex LaTex import (running LaTex requires the Qcircuit.tex file).
        
        Parameters
        ----------
        filename : str
            The file to write the LaTex into. Should end with '.tex'

        Returns
        -------
        None
        """
        raise NotImplementedError("TODO: need to upgrade this method")
        n = self.number_of_lines()
        d = self.num_layers()
        
        f = open(filename,'w') 
        f.write("\documentclass{article}\n")
        f.write("\\usepackage{mathtools}\n")
        f.write("\\usepackage{xcolor}\n")
        f.write("\\usepackage[paperwidth="+str(5.+d*.3)+"in, paperheight="+str(2+n*0.2)+"in,margin=0.5in]{geometry}")
        f.write("\input{Qcircuit}\n")
        f.write("\\begin{document}\n")
        f.write("\\begin{equation*}\n") 
        f.write("\Qcircuit @C=1.0em @R=0.5em {\n")
        
        for q in range(0,n):
            qstring = '&'
            # The quantum wire for qubit q
            circuit_for_q = self.line_items[q]
            for gate in circuit_for_q:
                gate_qubits = gate.qubits if (gate.qubits is not None) else self.line_labels
                nqubits = len(gate_qubits)
                if gate.name == self.identity:
                    qstring += ' \qw &'
                elif gate.name in ('CNOT','Gcnot') and nqubits == 2:
                    if gate_qubits[0] == q:
                        qstring += ' \ctrl{'+str(gate_qubits[1]-q)+'} &'
                    else:
                        qstring += ' \\targ &'
                elif gate.name in ('CPHASE','Gcphase') and nqubits == 2:
                    if gate_qubits[0] == q:
                        qstring += ' \ctrl{'+str(gate_qubits[1]-q)+'} &'
                    else:
                        qstring += ' \control \qw &'
            
                else:
                    qstring += ' \gate{'+str(gate.name)+'} &'
                    
            qstring += ' \qw & \\'+'\\ \n'
            f.write(qstring)
        
        f.write("}\end{equation*}\n")
        f.write("\end{document}")
        f.close()    

    def convert_to_quil(self, gatename_conversion=None, qubit_conversion=None, readout_conversion=None, block_between_layers=True, block_idles=True): #TODO
        """
        Converts this circuit to a quil string.

        Parameters
        ----------
        gatename_conversion : dict, optional
            If not None, a dictionary that converts the gatenames in the circuit to the
            gatenames that will appear in the quil output. If only standard pyGSTi names 
            are used (e.g., 'Gh', 'Gp', 'Gcnot', 'Gcphase', etc) this dictionary need not 
            be specified, and an automatic conversion to the standard quil names will be
            implemented.

            * Currently some standard pyGSTi names do not have an inbuilt conversion to quil names. 
            This will be fixed in the future *

        qubit_conversion : dict, optional
            If not None, a dictionary converting the qubit labels in the circuit to the 
            desired qubit labels in the quil output. Can be left as None if the qubit
            labels are either (1) integers, or (2) of the form 'Qi' for integer i. In
            this case they are converted to integers (i.e., for (1) the mapping is trivial,
            for (2) the mapping strips the 'Q').
            
        readout_conversion : dict, optional
            If not None, a dictionary converting the qubit labels mapped through qubit_conversion
            to the bit labels for readot.  E.g. Suppose only qubit 2 (on Rigetti hardware)
            is in use.  Then the pyGSTi string will have only one qubit (labeled 0); it
            will get remapped to 2 via qubit_conversion={0:2}.  At the end of the quil
            circuit, readout should go recorded in bit 0, so readout_conversion = {0:0}.
            (That is, qubit with pyGSTi label 0 gets read to Rigetti bit 0, even though
            that qubit has Rigetti label 2.)

        Returns
        -------
        str
            A quil string.
        """

        # create standard conversations.
        if gatename_conversion is None:
            gatename_conversion = _itgs.get_standard_gatenames_quil_conversions()
        if qubit_conversion is None:
            # To tell us whether we have found a standard qubit labelling type.
            standardtype = False
            # Must first check they are strings, because cannot query q[0] for int q.
            if all([isinstance(q,str) for q in self.line_labels]):
                if all([q[0] == 'Q' for q in self.line_labels]):
                    standardtype = True
                    qubit_conversion = {llabel : int(llabel[1:]) for llabel in self.line_labels}
            if all([isinstance(q,int) for q in self.line_labels]):
                   qubit_conversion = {q : q for q in self.line_labels}
                   standardtype = True
            if not standardtype:
                raise ValueError("No standard qubit labelling conversion is available! Please provide `qubit_conversion`.")
         
        # Init the quil string.
        quil = ''
        depth = self.num_layers()
        
        quil += 'DECLARE ro BIT[{0}]\n'.format(str(self.number_of_lines()))
        
        quil += 'RESET\n'
        
        quil += 'PRAGMA INITIAL_REWIRING "NAIVE"\n'
        
        # Go through the layers, and add the quil for each layer in turn.
        for l in range(depth):
            
            # Get the layer, without identity gates and containing each gate only once.
            layer = self.get_layer(l)
            # For keeping track of which qubits have a gate on them in the layer.
            qubits_used = []
            
            # Go through the (non-self.identity) gates in the layer and convert them to quil
            for gate in layer.components:
                gate_qubits = gate.qubits if (gate.qubits is not None) else self.line_labels
                assert(len(gate_qubits) <= 2 or gate.qubits is None), 'Gate on more than 2 qubits given; this is currently not supported!'
                
                
                # Find the quil for the gate.
                quil_for_gate = gatename_conversion[gate.name]
                
                #If gate.qubits is None, gate is assumed to be single-qubit gate
                #acting in parallel on all qubits.  If the gate is a global idle, then 
                #Pragma blocks are inserted (for tests like idle tomography) even
                #if block_between_layers==False.  Set block_idles=False to disable this as well.
                if gate.qubits is None:
                    if quil_for_gate == 'I':
                        if block_idles:
                            quil += 'PRAGMA PRESERVE_BLOCK\n'
                        for q in gate_qubits:
                            quil += quil_for_gate + ' ' + str(qubit_conversion[q]) + '\n'
                        if block_idles:
                            quil += 'PRAGMA END_PRESERVE_BLOCK\n'
                    else:
                        for q in gate_qubits:
                            quil += quil_for_gate + ' ' + str(qubit_conversion[q]) + '\n'
                                        
                #If gate.qubits is not None, then apply the one- or multi-qubit gate to
                #the explicitly specified qubits.
                else:                
                    for q in gate_qubits: quil_for_gate += ' ' + str(qubit_conversion[q]) 
                    quil_for_gate += '\n'
                    # Add the quil for the gate to the quil string.
                    quil += quil_for_gate
                
                # Keeps track of the qubits that have been accounted for, and checks that hadn't been used
                # although that should already be checked in the .get_layer(), which checks for its a valid 
                # circuit layer.
                assert(not set(gate_qubits).issubset(set(qubits_used)))
                qubits_used.extend(gate_qubits)
            
            # All gates that don't have a non-idle gate acting on them get an idle in the layer.
            for q in self.line_labels:
                if q not in qubits_used:
                    quil += 'I' + ' ' + str(qubit_conversion[q]) +'\n'
                    
            # Add in a barrier after every circuit layer if block_between_layers==True.
            # Including pragma blocks are critical for QCVV testing, as circuits should usually
            # experience minimal "behind-the-scenes" compilation (beyond necessary 
            # conversion to native instructions)
            # To do: Add "barrier" as native pygsti circuit instruction, and use for indicating 
            # where pragma blocks should be.
            if block_between_layers:
                quil += 'PRAGMA PRESERVE_BLOCK\nPRAGMA END_PRESERVE_BLOCK\n'
        
        # Add in a measurement at the end.
        if readout_conversion==None:
            for q in self.line_labels:
    #            quil += "MEASURE {0} [{1}]\n".format(str(qubit_conversion[q]),str(qubit_conversion[q]))
                quil += "MEASURE {0} ro[{1}]\n".format(str(qubit_conversion[q]),str(qubit_conversion[q]))
        else:
            for q in self.line_labels:
                quil += "MEASURE {0} ro[{1}]\n".format(str(qubit_conversion[q]),str(readout_conversion[q]))
            
            
        return quil  

    def convert_to_openqasm(self, gatename_conversion=None, qubit_conversion=None, block_between_layers=True): #TODO
        """
        Converts this circuit to an openqasm string.

        Parameters
        ----------
        gatename_conversion : dict, optional
            If not None, a dictionary that converts the gatenames in the circuit to the
            gatenames that will appear in the openqasm output. If only standard pyGSTi names 
            are used (e.g., 'Gh', 'Gp', 'Gcnot', 'Gcphase', etc) this dictionary need not 
            be specified, and an automatic conversion to the standard openqasm names will be
            implemented.

        qubit_conversion : dict, optional
            If not None, a dictionary converting the qubit labels in the circuit to the 
            desired qubit labels in the openqasm output. Can be left as None if the qubit
            labels are either (1) integers, or (2) of the form 'Qi' for integer i. In
            this case they are converted to integers (i.e., for (1) the mapping is trivial,
            for (2) the mapping strips the 'Q'). 

        Returns
        -------
        str
            An openqasm string.
        """

        # create standard conversations.
        if gatename_conversion is None:
            gatename_conversion = _itgs.get_standard_gatenames_openqasm_conversions()
        if qubit_conversion is None:
            # To tell us whether we have found a standard qubit labelling type.
            standardtype = False
            # Must first check they are strings, because cannot query q[0] for int q.
            if all([isinstance(q,str) for q in self.line_labels]):
                if all([q[0] == 'Q' for q in self.line_labels]):
                    standardtype = True
                    qubit_conversion = {llabel : int(llabel[1:]) for llabel in self.line_labels}
            if all([isinstance(q,int) for q in self.line_labels]):
                   qubit_conversion = {q : q for q in self.line_labels}
                   standardtype = True
            if not standardtype:
                raise ValueError("No standard qubit labelling conversion is available! Please provide `qubit_conversion`.")
        
        num_qubits = len(self.line_labels)
        
        # Init the openqasm string.
        openqasm = 'OPENQASM 2.0;\ninclude "qelib1.inc";\n\n'
        
        openqasm += 'qreg q[{0}];\n'.format(str(num_qubits))
        openqasm += 'creg cr[{0}];\n'.format(str(num_qubits))
        openqasm += '\n'
        
        depth = self.num_layers()
        
        # Go through the layers, and add the openqasm for each layer in turn.
        for l in range(depth):
            
            # Get the layer, without identity gates and containing each gate only once.
            layer = self.get_layer(l)
            # For keeping track of which qubits have a gate on them in the layer.
            qubits_used = []
            
            # Go through the (non-self.identity) gates in the layer and convert them to openqasm
            for gate in layer.components:
                gate_qubits = gate.qubits if (gate.qubits is not None) else self.line_labels
                assert(len(gate_qubits) <= 2), 'Gates on more than 2 qubits given; this is currently not supported!'
                
                # Find the openqasm for the gate.
                openqasm_for_gate = gatename_conversion[gate.name]
                
                #If gate.qubits is None, gate is assumed to be single-qubit gate
                #acting in parallel on all qubits.
                if gate.qubits is None:
                    for q in gate_qubits:
                        openqasm += openqasm_for_gate + ' q[' + str(qubit_conversion[q])+'];\n'
                else:                
                    for q in gate_qubits: 
                        openqasm_for_gate += ' q[' + str(qubit_conversion[q])+']'
                        if q != gate_qubits[-1]:
                            openqasm_for_gate += ', '
                    openqasm_for_gate += ';\n'
                # Add the openqasm for the gate to the openqasm string.
                    openqasm += openqasm_for_gate
                
                # Keeps track of the qubits that have been accounted for, and checks that hadn't been used
                # although that should already be checked in the .get_layer(), which checks for its a valid 
                # circuit layer.
                assert(not set(gate_qubits).issubset(set(qubits_used)))
                qubits_used.extend(gate_qubits)
            
            # All gates that don't have a non-idle gate acting on them get an idle in the layer.
            for q in self.line_labels:
                if q not in qubits_used:
                    openqasm += 'id' + ' q[' + str(qubit_conversion[q]) +'];\n'
                    
            # Add in a barrier after every circuit layer if block_between_layers==True. 
            # Including barriers is critical for QCVV testing, circuits should usually
            # experience minimal "behind-the-scenes" compilation (beyond necessary 
            # conversion to native instructions).
            # To do: Add "barrier" as native pygsti circuit instruction, and use for indicating 
            # where pragma blocks should be.
            if block_between_layers:
                openqasm += 'barrier '
                for q in self.line_labels[:-1]:
                    openqasm += 'q[{0}], '.format(str(qubit_conversion[q]))
                openqasm += 'q[{0}];\n'.format(str(qubit_conversion[self.line_labels[-1]]))
    #            openqasm += ';'
        
        # Add in a measurement at the end.
        for q in self.line_labels:
            openqasm += "measure q[{0}] -> cr[{1}];\n".format(str(qubit_conversion[q]),str(qubit_conversion[q]))
            
        return openqasm

    def simulate(self, model, return_all_outcomes=False):
        """
        Compute the outcome probabilities of this Circuit using `model` as a
        model for the gates. The order of the outcome strings (e.g., '0100') is
        w.r.t. to the ordering of the qubits in the circuit. That is, the ith
        element of the outcome string corresponds to the qubit with label
        `self.qubit_labels[i]`.

        Parameters
        ----------
        model : Model
            A description of the gate and SPAM operations corresponding to the
            labels stored in this Circuit. If this model is over more qubits 
            than the circuit, the output will be the probabilities for the qubits 
            in the circuit marginalized over the other qubits. But, the simulation
            is over the full set of qubits in the model, and so the time taken for
            the simulation scales with the number of qubits in the model. For
            models whereby "spectator" qubits do not affect the qubits in this
            circuit (such as with perfect gates), more efficient simulations will
            be obtained by first creating a model only over the qubits in this 
            circuit.

        return_all_outcomes: bool, optional
            Whether to include outcomes in the returned dictionary that have zero
            probability. When False, the threshold for discarding an outcome as z
            ero probability is 10^-12.

        Returns
        -------
        probs : dictionary
            A dictionary with keys equal to all (`return_all_outcomes` is True) or 
            possibly only some (`return_all_outcomes` is False) of the possible 
            outcomes, and values that are float probabilities.
        """
        # These results is a dict with strings of outcomes (normally bits) ordered according to the
        # state space ordering in the model.
        results = model.probs(self)

        # Mapping from the state-space labels of the model to their indices.
        # (e.g. if model.state_space_labels is [('Qa','Qb')] then sslInds['Qb'] = 1
        # (and 'Qb' may be a circuit line label)
        sslInds = { sslbl:i for i,sslbl in enumerate(model.state_space_labels.labels[0]) }
          # Note: we ignore all but the first tensor product block of the state space.
        
        def process_outcome(outcome):
            """Relabels an outcome tuple and drops state space labels not in the circuit."""
            processed_outcome = []
            for lbl in outcome: # lbl is a string - an instrument element or POVM effect label, e.g. '010'
                relbl = ''.join([ lbl[sslInds[ll]] for ll in self.line_labels ])
                processed_outcome.append(relbl)
                #Note: above code *assumes* that each state-space label (and so circuit line label)
                # corresponds to a *single* letter of the instrument/POVM label `lbl`.  This is almost
                # always the case, as state space labels are usually qubits and so effect labels are
                # composed of '0's and '1's.
            return tuple(processed_outcome)
        
        processed_results = _ld.OutcomeLabelDict()
        for outcome,pr in results.items():
            if return_all_outcomes or pr > 1e-12: # then process & accumulate pr
                p_outcome = process_outcome(outcome) # rearranges and drops parts of `outcome`
                if p_outcome in processed_results: # (may occur b/c processing can map many-to-one)
                    processed_results[p_outcome] += pr # adding marginalizes the results.
                else:
                    processed_results[p_outcome] = pr

        return processed_results
    
    def done_editing(self):
        """
        Make this circuit read-only, so that it can be hashed (e.g. used as a
        dictionary key).  

        This is done automatically when attempting to hash a :class:`Circuit`
        for the first time, so there's calling this function can usually be
        skipped (but it's good for code clarity).

        Returns
        -------
        None
        """
        if not self._static:
            self._static = True
            self._labels = tuple([ _Label(layer_lbl) for layer_lbl in self._labels ])
        



class CompressedCircuit(object):
    """
    A "compressed" Circuit class which reduces the memory or disk space
    required to hold the tuple part of a Circuit by compressing it.

    One place where CompressedCircuit objects can be useful is when saving
    large lists of long operation sequences in some non-human-readable format (e.g.
    pickle).  CompressedCircuit objects *cannot* be used in place of
    Circuit objects within pyGSTi, and so are *not* useful when manipulating
    and running algorithms which use operation sequences.
    """

    def __init__(self, circuit, minLenToCompress=20, maxPeriodToLookFor=20):
        """
        Create a new CompressedCircuit object

        Parameters
        ----------
        circuit : Circuit
            The operation sequence object which is compressed to create
            a new CompressedCircuit object.

        minLenToCompress : int, optional
            The minimum length string to compress.  If len(circuit)
            is less than this amount its tuple is returned.

        maxPeriodToLookFor : int, optional
            The maximum period length to use when searching for periodic
            structure within circuit.  Larger values mean the method
            takes more time but could result in better compressing.
        """
        if not isinstance(circuit, Circuit):
            raise ValueError("CompressedCircuits can only be created from existing Circuit objects")
        self._tup = CompressedCircuit.compress_op_label_tuple(
            circuit.tup, minLenToCompress, maxPeriodToLookFor)
        self._str = circuit.str
        self._line_labels = circuit.line_labels

    def __getstate__(self):
        return self.__dict__

    def __setstate__(self, state_dict):
        for k, v in state_dict.items():
            if k == 'tup':                    
                self._tup = state_dict['tup'] # backwards compatibility
            elif k == 'str':
                self._str = state_dict['str'] # backwards compatibility
            else:
                self.__dict__[k] = v
        if '_line_labels' not in state_dict:
            self._line_labels = ('*',)

    def expand(self):
        """
        Expands this compressed operation sequence into a Circuit object.

        Returns
        -------
        Circuit
        """
        tup = CompressedCircuit.expand_op_label_tuple(self._tup)
<<<<<<< HEAD
        return Circuit(tup, self._line_labels, editable=False, stringrep=self._str,check=False)
=======
        return Circuit(tup, self._line_labels, editable=False, stringrep=self._str)
>>>>>>> d2c0a197

    @staticmethod
    def _getNumPeriods(circuit, periodLen):
        n = 0
        if len(circuit) < periodLen: return 0
        while circuit[0:periodLen] == circuit[n*periodLen:(n+1)*periodLen]:
            n += 1
        return n


    @staticmethod
    def compress_op_label_tuple(circuit, minLenToCompress=20, maxPeriodToLookFor=20):
        """
        Compress a operation sequence.  The result is tuple with a special compressed-
        gate-string form form that is not useable by other GST methods but is
        typically shorter (especially for long operation sequences with a repetative
        structure) than the original operation sequence tuple.

        Parameters
        ----------
        circuit : tuple of operation labels or Circuit
            The operation sequence to compress.

        minLenToCompress : int, optional
            The minimum length string to compress.  If len(circuit)
            is less than this amount its tuple is returned.

        maxPeriodToLookFor : int, optional
            The maximum period length to use when searching for periodic
            structure within circuit.  Larger values mean the method
            takes more time but could result in better compressing.

        Returns
        -------
        tuple
            The compressed (or raw) operation sequence tuple.
        """
        circuit = tuple(circuit) # converts from Circuit or list to tuple if needed
        L = len(circuit)
        if L < minLenToCompress: return tuple(circuit)
        compressed = ["CCC"] #list for appending, then make into tuple at the end
        start = 0
        while start < L:
            #print "Start = ",start
            score = _np.zeros( maxPeriodToLookFor+1, 'd' )
            numperiods = _np.zeros( maxPeriodToLookFor+1, _np.int64 )
            for periodLen in range(1,maxPeriodToLookFor+1):
                n = CompressedCircuit._getNumPeriods( circuit[start:], periodLen )
                if n == 0: score[periodLen] = 0
                elif n == 1: score[periodLen] = 4.1/periodLen
                else: score[periodLen] = _np.sqrt(periodLen)*n
                numperiods[periodLen] = n
            bestPeriodLen = _np.argmax(score)
            n = numperiods[bestPeriodLen]
            bestPeriod = circuit[start:start+bestPeriodLen]
            #print "Scores = ",score
            #print "num per = ",numperiods
            #print "best = %s ^ %d" % (str(bestPeriod), n)
            assert(n > 0 and bestPeriodLen > 0)
            if start > 0 and n == 1 and compressed[-1][1] == 1:
                compressed[-1] = (compressed[-1][0]+bestPeriod, 1)
            else:
                compressed.append( (bestPeriod, n) )
            start = start+bestPeriodLen*n

        return tuple(compressed)

    @staticmethod
    def expand_op_label_tuple(compressedOpLabels):
        """
        Expand a compressed tuple created with compress_op_label_tuple(...)
        into a tuple of operation labels.

        Parameters
        ----------
        compressedOpLabels : tuple
            a tuple in the compressed form created by
            compress_op_label_tuple(...).

        Returns
        -------
        tuple
            A tuple of operation labels specifying the uncompressed operation sequence.
        """
        if len(compressedOpLabels) == 0: return ()
        if compressedOpLabels[0] != "CCC": return compressedOpLabels
        expandedString = []
        for (period,n) in compressedOpLabels[1:]:
            expandedString += period*n
        return tuple(expandedString)<|MERGE_RESOLUTION|>--- conflicted
+++ resolved
@@ -2851,11 +2851,7 @@
         Circuit
         """
         tup = CompressedCircuit.expand_op_label_tuple(self._tup)
-<<<<<<< HEAD
         return Circuit(tup, self._line_labels, editable=False, stringrep=self._str,check=False)
-=======
-        return Circuit(tup, self._line_labels, editable=False, stringrep=self._str)
->>>>>>> d2c0a197
 
     @staticmethod
     def _getNumPeriods(circuit, periodLen):
