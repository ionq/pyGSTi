""" End-to-end functions for performing long-sequence GST """
from __future__ import division, print_function, absolute_import, unicode_literals
#*****************************************************************
#    pyGSTi 0.9:  Copyright 2015 Sandia Corporation
#    This Software is released under the GPL license detailed
#    in the file "license.txt" in the top-level pyGSTi directory
#*****************************************************************

import os as _os
import warnings as _warnings
import numpy as _np
import time as _time
import collections as _collections
import pickle as _pickle
from scipy.stats import chi2 as _chi2

from .. import algorithms as _alg
from .. import construction as _construction
from .. import objects as _objs
from .. import io as _io
from .. import tools as _tools
from ..tools import compattools as _compat
from ..baseobjs import DummyProfiler as _DummyProfiler

ROBUST_SUFFIX_LIST = [".robust", ".Robust", ".robust+", ".Robust+"]
DEFAULT_BAD_FIT_THRESHOLD = 2.0

def do_model_test(modelGateFilenameOrSet,
                  dataFilenameOrSet, targetGateFilenameOrSet,
                  prepStrsListOrFilename, effectStrsListOrFilename,
                  germsListOrFilename, maxLengths, gaugeOptParams=None,
                  advancedOptions=None, comm=None, memLimit=None,
                  output_pkl=None, verbosity=2):
    """
    Tests a GateSet model against a DataSet using a specific set of structured
    gate sequences (given by fiducials, maxLengths and germs).

    Constructs gate strings by repeating germ strings an integer number of
    times such that the length of the repeated germ is less than or equal to
    the maximum length set in maxLengths.  Each string thus constructed is
    sandwiched between all pairs of (prep, effect) fiducial sequences.

    `modelGateset` is used directly (without any optimization) as the
    the gate set estimate at each maximum-length "iteration".  The gate set
    is given a trivial `default_gauge_group` so that it is not altered
    during any gauge optimization step.

    A :class:`~pygsti.report.Results` object is returned, which encapsulates
    the gate set estimate and related parameters, and can be used with
    report-generation routines.
    Parameters
    ----------
    modelGateFilenameOrSet : GateSet or string
        The model gate set, specified either directly or by the filename of a
        gateset file (text format).

    dataFilenameOrSet : DataSet or string
        The data set object to use for the analysis, specified either directly
        or by the filename of a dataset file (assumed to be a pickled `DataSet`
        if extension is 'pkl' otherwise assumed to be in pyGSTi's text format).

    targetGateFilenameOrSet : GateSet or string
        The target gate set, specified either directly or by the filename of a
        gateset file (text format).

    prepStrsListOrFilename : (list of GateStrings) or string
        The state preparation fiducial gate strings, specified either directly
        or by the filename of a gate string list file (text format).

    effectStrsListOrFilename : (list of GateStrings) or string or None
        The measurement fiducial gate strings, specified either directly or by
        the filename of a gate string list file (text format).  If ``None``,
        then use the same strings as specified by prepStrsListOrFilename.

    germsListOrFilename : (list of GateStrings) or string
        The germ gate strings, specified either directly or by the filename of a
        gate string list file (text format).

    maxLengths : list of ints
        List of integers, one per LSGST iteration, which set truncation lengths
        for repeated germ strings.  The list of gate strings for the i-th LSGST
        iteration includes the repeated germs truncated to the L-values *up to*
        and including the i-th one.

    gaugeOptParams : dict, optional
        A dictionary of arguments to :func:`gaugeopt_to_target`, specifying
        how the final gauge optimization should be performed.  The keys and
        values of this dictionary may correspond to any of the arguments
        of :func:`gaugeopt_to_target` *except* for the first `gateset`
        argument, which is specified internally.  The `targetGateset` argument,
        *can* be set, but is specified internally when it isn't.  If `None`,
        then the dictionary `{'itemWeights': {'gates':1.0, 'spam':0.001}}`
        is used.  If `False`, then then *no* gauge optimization is performed.

    advancedOptions : dict, optional
        Specifies advanced options most of which deal with numerical details of
        the objective function or expert-level functionality.

    comm : mpi4py.MPI.Comm, optional
        When not ``None``, an MPI communicator for distributing the computation
        across multiple processors.

    memLimit : int or None, optional
        A rough memory limit in bytes which restricts the amount of memory
        used (per core when run on multi-CPUs).

    output_pkl : str or file, optional
        If not None, a file(name) to `pickle.dump` the returned `Results` object
        to (only the rank 0 process performs the dump when `comm` is not None).

    verbosity : int, optional
       The 'verbosity' option is an integer specifying the level of
       detail printed to stdout during the calculation.

    Returns
    -------
    Results
    """

    #Get/load target & model gatesets
    gs_model = _load_gateset(modelGateFilenameOrSet)
    gs_target = _load_gateset(targetGateFilenameOrSet)

    #Get/load fiducials and germs
    prepStrs, effectStrs, germs = _load_fiducials_and_germs(
        prepStrsListOrFilename,
        effectStrsListOrFilename,
        germsListOrFilename)

    #Get/load dataset
    ds = _load_dataset(dataFilenameOrSet, comm, verbosity)

    #Construct GateString lists
    lsgstLists = _get_lsgst_lists(ds, gs_target, prepStrs, effectStrs, germs,
                                  maxLengths, advancedOptions, verbosity)

    if gaugeOptParams is None: gaugeOptParams = {}
    if advancedOptions is None: advancedOptions = {}
    if advancedOptions.get('set trivial gauge group',True):
        gs_model = gs_model.copy()
        gs_model.default_gauge_group = _objs.TrivialGaugeGroup(gs_model.dim) #so no gauge opt is done
    gs_lsgst_list = [ gs_model ]*len(maxLengths)

    #    #Starting Point - compute on rank 0 and distribute
    #LGSTcompatibleGates = all([(isinstance(g,_objs.FullyParameterizedGate) or
    #                            isinstance(g,_objs.TPParameterizedGate))
    #                           for g in gs_target.gates.values()])
    #if isinstance(lsgstLists[0],_objs.LsGermsStructure) and LGSTcompatibleGates:
    #    startingPt = advancedOptions.get('starting point',"LGST")
    #else:
    #    startingPt = advancedOptions.get('starting point',"target")

    #Create profiler
    profile = advancedOptions.get('profile',1)
    if profile == 0: profiler = _DummyProfiler()
    elif profile == 1: profiler = _objs.Profiler(comm,False)
    elif profile == 2: profiler = _objs.Profiler(comm,True)
    else: raise ValueError("Invalid value for 'profile' argument (%s)"%profile)

    parameters = _collections.OrderedDict()
    parameters['objective'] = advancedOptions.get('objective','logl')
    if parameters['objective'] == 'logl':
        parameters['minProbClip'] = advancedOptions.get('minProbClip',1e-4)
        parameters['radius'] = advancedOptions.get('radius',1e-4)
    elif parameters['objective'] == 'chi2':
        parameters['minProbClipForWeighting'] = advancedOptions.get(
            'minProbClipForWeighting',1e-4)
    else:
        raise ValueError("Invalid objective: %s" % parameters['objective'])

    parameters['profiler'] = profiler
    parameters['gateLabelAliases'] = advancedOptions.get('gateLabelAliases',None)
    parameters['truncScheme'] = advancedOptions.get('truncScheme', "whole germ powers")
    parameters['weights'] = None

    #Set a different default for onBadFit: don't do anything
    if 'onBadFit' not in advancedOptions:
        advancedOptions['onBadFit'] = [] # empty list => 'do nothing'

    return _post_opt_processing('do_model_test', ds, gs_target, gs_model,
                                lsgstLists, parameters, None, gs_lsgst_list,
                                gaugeOptParams, advancedOptions, comm, memLimit,
                                output_pkl, verbosity, profiler)



def do_long_sequence_gst(dataFilenameOrSet, targetGateFilenameOrSet,
                         prepStrsListOrFilename, effectStrsListOrFilename,
                         germsListOrFilename, maxLengths, gaugeOptParams=None,
                         advancedOptions=None, comm=None, memLimit=None,
                         output_pkl=None, verbosity=2):
    """
    Perform end-to-end GST analysis using Ls and germs, with L as a maximum
    length.

    Constructs gate strings by repeating germ strings an integer number of
    times such that the length of the repeated germ is less than or equal to
    the maximum length set in maxLengths.  The LGST estimate of the gates is
    computed, gauge optimized, and then used as the seed for either LSGST or
    MLEGST.
    LSGST is iterated ``len(maxLengths)`` times with successively larger sets
    of gate strings.  On the i-th iteration, the repeated germs sequences
    limited by ``maxLengths[i]`` are included in the growing set of strings
    used by LSGST.  The final iteration will use MLEGST when ``objective ==
    "logl"`` to maximize the true log-likelihood instead of minimizing the
    chi-squared function.
    Once computed, the gate set estimates are optionally gauge optimized to
    the CPTP space and then to the target gate set (using `gaugeOptRatio`
    and `gaugeOptItemWeights`). A :class:`~pygsti.report.Results`
    object is returned, which encapsulates the input and outputs of this GST
    analysis, and can generate final end-user output such as reports and
    presentations.

    Parameters
    ----------
    dataFilenameOrSet : DataSet or string
        The data set object to use for the analysis, specified either directly
        or by the filename of a dataset file (assumed to be a pickled `DataSet`
        if extension is 'pkl' otherwise assumed to be in pyGSTi's text format).

    targetGateFilenameOrSet : GateSet or string
        The target gate set, specified either directly or by the filename of a
        gateset file (text format).

    prepStrsListOrFilename : (list of GateStrings) or string
        The state preparation fiducial gate strings, specified either directly
        or by the filename of a gate string list file (text format).

    effectStrsListOrFilename : (list of GateStrings) or string or None
        The measurement fiducial gate strings, specified either directly or by
        the filename of a gate string list file (text format).  If ``None``,
        then use the same strings as specified by prepStrsListOrFilename.

    germsListOrFilename : (list of GateStrings) or string
        The germ gate strings, specified either directly or by the filename of a
        gate string list file (text format).

    maxLengths : list of ints
        List of integers, one per LSGST iteration, which set truncation lengths
        for repeated germ strings.  The list of gate strings for the i-th LSGST
        iteration includes the repeated germs truncated to the L-values *up to*
        and including the i-th one.

    gaugeOptParams : dict, optional
        A dictionary of arguments to :func:`gaugeopt_to_target`, specifying
        how the final gauge optimization should be performed.  The keys and
        values of this dictionary may correspond to any of the arguments
        of :func:`gaugeopt_to_target` *except* for the first `gateset`
        argument, which is specified internally.  The `targetGateset` argument,
        *can* be set, but is specified internally when it isn't.  If `None`,
        then the dictionary `{'itemWeights': {'gates':1.0, 'spam':0.001}}`
        is used.  If `False`, then then *no* gauge optimization is performed.

    advancedOptions : dict, optional
        Specifies advanced options most of which deal with numerical details of
        the objective function or expert-level functionality.  The allowed keys
        and values include:
        - objective = {'chi2', 'logl'}
        - gateLabels = list of strings
        - gsWeights = dict or None
        - starting point = "LGST" (default) or  "target" or GateSet
        - depolarizeStart = float (default == 0)
        - contractStartToCPTP = True / False (default)
        - cptpPenaltyFactor = float (default = 0)
        - tolerance = float or dict w/'relx','relf','f','jac' keys
        - maxIterations = int
        - minProbClip = float
        - minProbClipForWeighting = float (default == 1e-4)
        - probClipInterval = tuple (default == (-1e6,1e6)
        - radius = float (default == 1e-4)
        - useFreqWeightedChiSq = True / False (default)
        - nestedGateStringLists = True (default) / False
        - includeLGST = True / False (default is True)
        - distributeMethod = "default", "gatestrings" or "deriv"
        - profile = int (default == 1)
        - check = True / False (default)
        - gateLabelAliases = dict (default = None)
        - alwaysPerformMLE = bool (default = False)
        - truncScheme = "whole germ powers" (default) or "truncated germ powers"
                        or "length as exponent"
        - appendTo = Results (default = None)
        - estimateLabel = str (default = "default")
        - missingDataAction = {'drop','raise'} (default = 'drop')
        - stringManipRules = list of (find,replace) tuples
        - germLengthLimits = dict of form {germ: maxlength}
        - recordOutput = bool (default = True)

    comm : mpi4py.MPI.Comm, optional
        When not ``None``, an MPI communicator for distributing the computation
        across multiple processors.

    memLimit : int or None, optional
        A rough memory limit in bytes which restricts the amount of memory
        used (per core when run on multi-CPUs).

    output_pkl : str or file, optional
        If not None, a file(name) to `pickle.dump` the returned `Results` object
        to (only the rank 0 process performs the dump when `comm` is not None).

    verbosity : int, optional
       The 'verbosity' option is an integer specifying the level of
       detail printed to stdout during the calculation.
       - 0 -- prints nothing
       - 1 -- shows progress bar for entire iterative GST
       - 2 -- show summary details about each individual iteration
       - 3 -- also shows outer iterations of LM algorithm
       - 4 -- also shows inner iterations of LM algorithm
       - 5 -- also shows detailed info from within jacobian
              and objective function calls.

    Returns
    -------
    Results
    """

    #Now advanced options:
    #gateLabels : list or tuple
    #    A list or tuple of the gate labels to use when generating the sets of
    #    gate strings used in LSGST iterations.  If ``None``, then the gate
    #    labels of the target gateset will be used.  This option is useful if
    #    you only want to include a *subset* of the available gates in the LSGST
    #    strings (e.g. leaving out the identity gate).
    #
    #weightsDict : dict, optional
    #    A dictionary with ``keys == gate strings`` and ``values ==
    #    multiplicative`` scaling factor for the corresponding gate string. The
    #    default is no weight scaling at all.
    #
    #gaugeOptRatio : float, optional
    #    The ratio spamWeight/gateWeight used for gauge optimizing to the target
    #    gate set.
    #
    #gaugeOptItemWeights : dict, optional
    #   Dictionary of weighting factors for individual gates and spam operators
    #   used during gauge optimization.   Keys can be gate, state preparation,
    #   POVM effect, or spam labels.  Values are floating point numbers.  By
    #   default, gate weights are set to 1.0 and spam weights to gaugeOptRatio.
    #profile : int, optional
    #    Whether or not to perform lightweight timing and memory profiling.
    #    Allowed values are:
    #
    #    - 0 -- no profiling is performed
    #    - 1 -- profiling enabled, but don't print anything in-line
    #    - 2 -- profiling enabled, and print memory usage at checkpoints
    #truncScheme : str, optional
    #    Truncation scheme used to interpret what the list of maximum lengths
    #    means. If unsure, leave as default. Allowed values are:
    #
    #    - ``'whole germ powers'`` -- germs are repeated an integer number of
    #      times such that the length is less than or equal to the max.
    #    - ``'truncated germ powers'`` -- repeated germ string is truncated
    #      to be exactly equal to the max (partial germ at end is ok).
    #    - ``'length as exponent'`` -- max. length is instead interpreted
    #      as the germ exponent (the number of germ repetitions).

    printer = _objs.VerbosityPrinter.build_printer(verbosity, comm)
    if advancedOptions is None: advancedOptions = {}
    if advancedOptions.get('recordOutput',True) and not printer.is_recording():
        printer.start_recording()

    #Get/load target gateset
    gs_target = _load_gateset(targetGateFilenameOrSet)

    #Get/load fiducials and germs
    prepStrs, effectStrs, germs = _load_fiducials_and_germs(
        prepStrsListOrFilename,
        effectStrsListOrFilename,
        germsListOrFilename)

    #Get/load dataset
    ds = _load_dataset(dataFilenameOrSet, comm, printer)

    #Construct GateString lists
    lsgstLists = _get_lsgst_lists(ds, gs_target, prepStrs, effectStrs, germs,
                                  maxLengths, advancedOptions, printer)

    return do_long_sequence_gst_base(ds, gs_target, lsgstLists, gaugeOptParams,
                                     advancedOptions, comm, memLimit,
                                     output_pkl, printer)


def do_long_sequence_gst_base(dataFilenameOrSet, targetGateFilenameOrSet,
                              lsgstLists, gaugeOptParams=None,
                              advancedOptions=None, comm=None, memLimit=None,
                              output_pkl=None, verbosity=2):
    """
    A more fundamental interface for performing end-to-end GST.

    Similar to :func:`do_long_sequence_gst` except this function takes
    `lsgstLists`, a list of either raw gate string lists or of `LsGermsStruct`
    gate-string-structure objects to define which gate seqences are used on
    each GST iteration.

    Parameters
    ----------
    dataFilenameOrSet : DataSet or string
        The data set object to use for the analysis, specified either directly
        or by the filename of a dataset file (assumed to be a pickled `DataSet`
        if extension is 'pkl' otherwise assumed to be in pyGSTi's text format).

    targetGateFilenameOrSet : GateSet or string
        The target gate set, specified either directly or by the filename of a
        gateset file (text format).

    lsgstLists : list of lists or of LsGermsStructs
        An explicit list of either the raw gate string lists to be used in
        the analysis or of LsGermsStruct objects, which additionally contain
        the max-L, germ, and fiducial pair structure of a set of gate strings.

    gaugeOptParams : dict, optional
        A dictionary of arguments to :func:`gaugeopt_to_target`, specifying
        how the final gauge optimization should be performed.  The keys and
        values of this dictionary may correspond to any of the arguments
        of :func:`gaugeopt_to_target` *except* for the first `gateset`
        argument, which is specified internally.  The `targetGateset` argument,
        *can* be set, but is specified internally when it isn't.  If `None`,
        then the dictionary `{'itemWeights': {'gates':1.0, 'spam':0.001}}`
        is used.  If `False`, then then *no* gauge optimization is performed.

    advancedOptions : dict, optional
        Specifies advanced options most of which deal with numerical details of
        the objective function or expert-level functionality.  See
        :func:`do_long_sequence_gst` for a list of the allowed keys, with the
        exception  "nestedGateStringLists", "gateLabelAliases",
        "includeLGST", and "truncScheme".

    comm : mpi4py.MPI.Comm, optional
        When not ``None``, an MPI communicator for distributing the computation
        across multiple processors.

    memLimit : int or None, optional
        A rough memory limit in bytes which restricts the amount of memory
        used (per core when run on multi-CPUs).

    output_pkl : str or file, optional
        If not None, a file(name) to `pickle.dump` the returned `Results` object
        to (only the rank 0 process performs the dump when `comm` is not None).

    verbosity : int, optional
       The 'verbosity' option is an integer specifying the level of
       detail printed to stdout during the calculation.
       - 0 -- prints nothing
       - 1 -- shows progress bar for entire iterative GST
       - 2 -- show summary details about each individual iteration
       - 3 -- also shows outer iterations of LM algorithm
       - 4 -- also shows inner iterations of LM algorithm
       - 5 -- also shows detailed info from within jacobian
              and objective function calls.

    Returns
    -------
    Results
    """

    tRef = _time.time()

    #Note: *don't* specify default dictionary arguments, as this is dangerous
    # because they are mutable objects
    if advancedOptions is None: advancedOptions = {}
    if gaugeOptParams is None:
        gaugeOptParams = {'itemWeights': {'gates':1.0, 'spam':0.001}}

    profile = advancedOptions.get('profile',1)

    if profile == 0: profiler = _DummyProfiler()
    elif profile == 1: profiler = _objs.Profiler(comm,False)
    elif profile == 2: profiler = _objs.Profiler(comm,True)
    else: raise ValueError("Invalid value for 'profile' argument (%s)"%profile)

    if 'verbosity' in advancedOptions: #for backward compatibility
        _warnings.warn("'verbosity' as an advanced option is deprecated." +
                       " Please use the 'verbosity' argument directly.")
        verbosity = advancedOptions['verbosity']
    if 'memoryLimitInBytes' in advancedOptions: #for backward compatibility
        _warnings.warn("'memoryLimitInBytes' as an advanced option is deprecated." +
                       " Please use the 'memLimit' argument directly.")
        memLimit = advancedOptions['memoryLimitInBytes']

    printer = _objs.VerbosityPrinter.build_printer(verbosity, comm)
    if advancedOptions.get('recordOutput',True) and not printer.is_recording():
        printer.start_recording()


    #Get/load target gateset
    gs_target = _load_gateset(targetGateFilenameOrSet)

    #Get/load dataset
    ds = _load_dataset(dataFilenameOrSet, comm, printer)

    gate_dim = gs_target.get_dimension()

    tNxt = _time.time()
    profiler.add_time('do_long_sequence_gst: loading',tRef); tRef=tNxt


    #Starting Point - compute on rank 0 and distribute
    LGSTcompatibleGates = all([(isinstance(g,_objs.FullyParameterizedGate) or
                                isinstance(g,_objs.TPParameterizedGate))
                               for g in gs_target.gates.values()])
    if isinstance(lsgstLists[0],_objs.LsGermsStructure) and LGSTcompatibleGates:
        startingPt = advancedOptions.get('starting point',"LGST")
    else:
        startingPt = advancedOptions.get('starting point',"target")

    #Compute starting point
    if startingPt == "LGST":
        assert(isinstance(lsgstLists[0], _objs.LsGermsStructure)), \
               "Cannot run LGST: fiducials not specified!"
        gateLabels = advancedOptions.get('gateLabels',
                                         list(gs_target.gates.keys()) +
                                         list(gs_target.instruments.keys()) )
        gs_start = _alg.do_lgst(ds, lsgstLists[0].prepStrs, lsgstLists[0].effectStrs, gs_target,
                                gateLabels, svdTruncateTo=gate_dim,
                                gateLabelAliases=lsgstLists[0].aliases,
                                verbosity=printer) # returns a gateset with the *same*
                                                   # parameterizations as gs_target

        #In LGST case, gauge optimimize starting point to the target
        # (historical; sometimes seems to help in practice, since it's gauge
        # optimizing to physical gates (e.g. something in CPTP)
        tol = gaugeOptParams.get('tol',1e-8) if gaugeOptParams else 1e-8
        gs_start = _alg.gaugeopt_to_target(gs_start, gs_target, tol=tol, comm=comm)
          #Note: use *default* gauge-opt params when optimizing

    elif startingPt == "target":
        gs_start = gs_target.copy()
    elif isinstance(startingPt, _objs.GateSet):
        gs_start = startingPt
        startingPt = "User-supplied-GateSet" #for profiler log below
    else:
        raise ValueError("Invalid starting point: %s" % startingPt)

    tNxt = _time.time()
    profiler.add_time('do_long_sequence_gst: Starting Point (%s)'
                      % startingPt,tRef); tRef=tNxt

    #Post-processing gs_start : done only on root proc in case there is any nondeterminism.
    if comm is None or comm.Get_rank() == 0:
        #Advanced Options can specify further manipulation of starting gate set
        if advancedOptions.get('contractStartToCPTP',False):
            gs_start = _alg.contract(gs_start, "CPTP")
        if advancedOptions.get('depolarizeStart',0) > 0:
            gs_start = gs_start.depolarize(gate_noise=advancedOptions.get('depolarizeStart',0))

        if comm is not None: #broadcast starting gate set
            comm.bcast(gs_start, root=0)
    else:
        gs_start = comm.bcast(None, root=0)

    tNxt = _time.time()
    profiler.add_time('do_long_sequence_gst: Prep Initial seed',tRef); tRef=tNxt

    # lsgstLists can hold either gatestring lists or structures - get
    # just the lists for calling core gst routines (structure is used only
    # for LGST and post-analysis).
    rawLists = [ l.allstrs if isinstance(l,_objs.LsGermsStructure) else l
                 for l in lsgstLists ]

    aliases = lsgstLists[-1].aliases if isinstance(
        lsgstLists[-1], _objs.LsGermsStructure) else None
    aliases = advancedOptions.get('gateLabelAliases',aliases)

    #Run Long-sequence GST on data
    objective = advancedOptions.get('objective', 'logl')

    args = dict(
        dataset=ds,
        startGateset=gs_start,
        gateStringSetsToUseInEstimation=rawLists,
        tol = advancedOptions.get('tolerance',1e-6),
        cptp_penalty_factor = advancedOptions.get('cptpPenaltyFactor',0),
        spam_penalty_factor = advancedOptions.get('spamPenaltyFactor',0),
        maxiter = advancedOptions.get('maxIterations',100000),
        probClipInterval = advancedOptions.get('probClipInterval',(-1e6,1e6)),
        returnAll=True,
        gatestringWeightsDict=advancedOptions.get('gsWeights',None),
        gateLabelAliases=aliases,
        verbosity=printer,
        memLimit=memLimit,
        profiler=profiler,
        comm=comm, distributeMethod=advancedOptions.get(
            'distributeMethod',"default"),
<<<<<<< HEAD
        check=advancedOptions.get('check',False) )

=======
        check=advancedOptions.get('check',False),
        evaltree_cache={} )
    
>>>>>>> 6b63ee72
    if objective == "chi2":
        args['useFreqWeightedChiSq'] = advancedOptions.get(
            'useFreqWeightedChiSq',False)
        args['minProbClipForWeighting'] = advancedOptions.get(
            'minProbClipForWeighting',1e-4)
        args['check_jacobian'] = advancedOptions.get('check',False)
        gs_lsgst_list = _alg.do_iterative_mc2gst(**args)

    elif objective == "logl":
        args['minProbClip'] = advancedOptions.get('minProbClip',1e-4)
        args['radius'] = advancedOptions.get('radius',1e-4)
        args['alwaysPerformMLE'] = advancedOptions.get('alwaysPerformMLE',False)
        gs_lsgst_list = _alg.do_iterative_mlgst(**args)
    else:
        raise ValueError("Invalid objective: %s" % objective)

    tNxt = _time.time()
    profiler.add_time('do_long_sequence_gst: total long-seq. opt.',tRef); tRef=tNxt

      #set parameters
    parameters = _collections.OrderedDict()
    parameters['objective'] = objective
    parameters['memLimit'] = memLimit
    parameters['starting point'] = startingPt
    parameters['profiler'] = profiler

      #from advanced options
    parameters['minProbClip'] = \
        advancedOptions.get('minProbClip',1e-4)
    parameters['minProbClipForWeighting'] = \
        advancedOptions.get('minProbClipForWeighting',1e-4)
    parameters['probClipInterval'] = \
        advancedOptions.get('probClipInterval',(-1e6,1e6))
    parameters['radius'] = advancedOptions.get('radius',1e-4)
    parameters['weights'] = advancedOptions.get('gsWeights',None)
    parameters['cptpPenaltyFactor'] = advancedOptions.get('cptpPenaltyFactor',0)
    parameters['spamPenaltyFactor'] = advancedOptions.get('spamPenaltyFactor',0)
    parameters['distributeMethod'] = advancedOptions.get('distributeMethod','default')
    parameters['depolarizeStart'] = advancedOptions.get('depolarizeStart',0)
    parameters['contractStartToCPTP'] = advancedOptions.get('contractStartToCPTP',False)
    parameters['tolerance'] = advancedOptions.get('tolerance',1e-6)
    parameters['maxIterations'] = advancedOptions.get('maxIterations',100000)
    parameters['useFreqWeightedChiSq'] = advancedOptions.get('useFreqWeightedChiSq',False)
    parameters['nestedGateStringLists'] = advancedOptions.get('nestedGateStringLists',True)
    parameters['profile'] = advancedOptions.get('profile',1)
    parameters['check'] = advancedOptions.get('check',False)
    parameters['truncScheme'] = advancedOptions.get('truncScheme', "whole germ powers")
    parameters['gateLabelAliases'] = advancedOptions.get('gateLabelAliases',None)
    parameters['includeLGST'] = advancedOptions.get('includeLGST', True)

    return _post_opt_processing('do_long_sequence_gst', ds, gs_target, gs_start,
                                lsgstLists, parameters, args, gs_lsgst_list,
                                gaugeOptParams, advancedOptions, comm, memLimit,
                                output_pkl, printer, profiler, args['evaltree_cache'])


def do_stdpractice_gst(dataFilenameOrSet,targetGateFilenameOrSet,
                       prepStrsListOrFilename, effectStrsListOrFilename,
                       germsListOrFilename, maxLengths, modes="TP,CPTP,Target",
                       gaugeOptSuite=('single','unreliable2Q'),
                       gaugeOptTarget=None, modelsToTest=None, comm=None, memLimit=None,
                       advancedOptions=None, output_pkl=None, verbosity=2):

    """
    Perform end-to-end GST analysis using standard practices.

    This routines is an even higher-level driver than
    :func:`do_long_sequence_gst`.  It performs bottled, typically-useful,
    runs of long sequence GST on a dataset.  This essentially boils down
    to running :func:`do_long_sequence_gst` one or more times using different
    gate set parameterizations, and performing commonly-useful gauge
    optimizations, based only on the high-level `modes` argument.

    Parameters
    ----------
    dataFilenameOrSet : DataSet or string
        The data set object to use for the analysis, specified either directly
        or by the filename of a dataset file (assumed to be a pickled `DataSet`
        if extension is 'pkl' otherwise assumed to be in pyGSTi's text format).

    targetGateFilenameOrSet : GateSet or string
        The target gate set, specified either directly or by the filename of a
        gateset file (text format).

    prepStrsListOrFilename : (list of GateStrings) or string
        The state preparation fiducial gate strings, specified either directly
        or by the filename of a gate string list file (text format).

    effectStrsListOrFilename : (list of GateStrings) or string or None
        The measurement fiducial gate strings, specified either directly or by
        the filename of a gate string list file (text format).  If ``None``,
        then use the same strings as specified by prepStrsListOrFilename.

    germsListOrFilename : (list of GateStrings) or string
        The germ gate strings, specified either directly or by the filename of a
        gate string list file (text format).

    maxLengths : list of ints
        List of integers, one per LSGST iteration, which set truncation lengths
        for repeated germ strings.  The list of gate strings for the i-th LSGST
        iteration includes the repeated germs truncated to the L-values *up to*
        and including the i-th one.

    modes : str, optional
        A comma-separated list of modes which dictate what types of analyses
        are performed.  Currently, these correspond to different types of
        parameterizations/constraints to apply to the estimated gate set.
        The default value is usually fine.  Allowed values are:

        - "full" : full (completely unconstrained)
        - "TP"   : TP-constrained
        - "CPTP" : Lindbladian CPTP-constrained
        - "H+S"  : Only Hamiltonian + Stochastic errors allowed (CPTP)
        - "S"    : Only Stochastic errors allowed (CPTP)
        - "Target" : use the target (ideal) gates as the estimate
        - <model> : any key in the `modelsToTest` argument

    gaugeOptSuite : str or list or dict, optional
        Specifies which gauge optimizations to perform on each estimate.  A
        string or list of strings (see below) specifies built-in sets of gauge
        optimizations, otherwise `gaugeOptSuite` should be a dictionary of
        gauge-optimization parameter dictionaries, as specified by the
        `gaugeOptParams` argument of :func:`do_long_sequence_gst`.  The key
        names of `gaugeOptSuite` then label the gauge optimizations within
        the resuling `Estimate` objects.  The built-in suites are:

          - "single" : performs only a single "best guess" gauge optimization.
          - "varySpam" : varies spam weight and toggles SPAM penalty (0 or 1).
          - "varySpamWt" : varies spam weight but no SPAM penalty.
          - "varyValidSpamWt" : varies spam weight with SPAM penalty == 1.
          - "toggleValidSpam" : toggles spame penalty (0 or 1); fixed SPAM wt.
          - "unreliable2Q" : adds branch to a spam suite that weights 2Q gates less
          - "none" : no gauge optimizations are performed.

    gaugeOptTarget : GateSet, optional
        If not None, a gate set to be used as the "target" for gauge-
        optimization (only).  This argument is useful when you want to
        gauge optimize toward something other than the *ideal* target gates
        given by `targetGateFilenameOrSet`, which are used as the default when
        `gaugeOptTarget` is None.

    modelsToTest : dict, optional
        A dictionary of GateSet objects representing (gate-set) models to
        test against the data.  These GateSets are essentially hypotheses for
        which (if any) model generated the data.  The keys of this dictionary
        can (and must, to actually test the models) be used within the comma-
        separate list given by the `modes` argument.

    comm : mpi4py.MPI.Comm, optional
        When not ``None``, an MPI communicator for distributing the computation
        across multiple processors.

    memLimit : int or None, optional
        A rough memory limit in bytes which restricts the amount of memory
        used (per core when run on multi-CPUs).

    advancedOptions : dict, optional
        Specifies advanced options most of which deal with numerical details of
        the objective function or expert-level functionality.  Keys of this
        dictionary can be any of the modes being computed (see the `modes`
        argument) or 'all', which applies to all modes.  Values are
        dictionaries of advanced arguements - see :func:`do_long_sequence_gst`
        for a list of the allowed keys for each such dictionary.

    output_pkl : str or file, optional
        If not None, a file(name) to `pickle.dump` the returned `Results` object
        to (only the rank 0 process performs the dump when `comm` is not None).

    verbosity : int, optional
       The 'verbosity' option is an integer specifying the level of
       detail printed to stdout during the calculation.

    Returns
    -------
    Results
    """
    printer = _objs.VerbosityPrinter.build_printer(verbosity, comm)
    if modelsToTest is None: modelsToTest = {}

    #Get/load target gateset
    gs_target = _load_gateset(targetGateFilenameOrSet)

    #Get/load fiducials and germs
    prepStrs, effectStrs, germs = _load_fiducials_and_germs(
        prepStrsListOrFilename,
        effectStrsListOrFilename,
        germsListOrFilename)

    #Get/load dataset
    ds = _load_dataset(dataFilenameOrSet, comm, printer)

    ret = None
    modes = modes.split(",")
    with printer.progress_logging(1):
        for i,mode in enumerate(modes):
            printer.show_progress(i, len(modes), prefix='-- Std Practice: ', suffix=' (%s) --' % mode)

            #prepare advanced options dictionary
            if advancedOptions is not None:
                advanced = advancedOptions.get('all',{})
                advanced.update( advancedOptions.get(mode,{}) )
            else: advanced = {}

            if mode == "Target":
                est_label = mode
                tgt = gs_target.copy() #no parameterization change
                tgt.default_gauge_group = _objs.TrivialGaugeGroup(tgt.dim) #so no gauge opt is done
                advanced.update( {'appendTo': ret, 'estimateLabel': est_label,
                                  'onBadFit': []} )
                ret = do_model_test(gs_target, ds, tgt, prepStrs,
                                    effectStrs, germs, maxLengths, False, advanced,
                                    comm, memLimit, None, printer-1)

            elif mode in ('full','TP','CPTP','H+S','S','static'): # mode is a parameterization
                est_label = parameterization = mode #for now, 1-1 correspondence
                tgt = gs_target.copy(); tgt.set_all_parameterizations(parameterization)
                advanced.update( {'appendTo': ret, 'estimateLabel': est_label } )
                ret = do_long_sequence_gst(ds, tgt, prepStrs, effectStrs, germs,
                                           maxLengths, False, advanced, comm, memLimit,
                                           None, printer-1)
            elif mode in modelsToTest:
                est_label = mode
                tgt = gs_target.copy() #no parameterization change
                tgt.default_gauge_group = _objs.TrivialGaugeGroup(tgt.dim) #so no gauge opt is done
                advanced.update( {'appendTo': ret, 'estimateLabel': est_label } )
                ret = do_model_test(modelsToTest[mode], ds, tgt, prepStrs,
                                    effectStrs, germs, maxLengths, False, advanced,
                                    comm, memLimit, None, printer-1)
            else:
                raise ValueError("Invalid item in 'modes' argument: %s" % mode)

            #Get gauge optimization dictionary
            assert(not printer.is_recording()); printer.start_recording()
            gaugeOptSuite_dict = gaugeopt_suite_to_dictionary(gaugeOptSuite, tgt,
                                                              advancedOptions, printer-1)

            if gaugeOptTarget is not None:
                assert(isinstance(gaugeOptTarget,_objs.GateSet)),"`gaugeOptTarget` must be None or a GateSet"
                for goparams in gaugeOptSuite_dict.values():
                    goparams_list = [goparams] if hasattr(goparams,'keys') else goparams
                    for goparams_dict in goparams_list:
                        if 'targetGateset' in goparams_dict:
                            _warnings.warn(("`gaugeOptTarget` argument is overriding"
                                            "user-defined targetGateset in gauge opt"
                                            "param dict(s)"))
                        goparams_dict.update( {'targetGateset': gaugeOptTarget } )

            #Gauge optimize to list of gauge optimization parameters
            for goLabel,goparams in gaugeOptSuite_dict.items():

                printer.log("-- Performing '%s' gauge optimization on %s estimate --" % (goLabel,est_label),2)
                gsStart = ret.estimates[est_label].get_start_gateset(goparams)
                ret.estimates[est_label].add_gaugeoptimized(goparams, None, goLabel, comm, printer-3)

                #Gauge optimize data-scaled estimate also
                for suffix in ROBUST_SUFFIX_LIST:
                    if est_label + suffix in ret.estimates:
                        gsStart_robust = ret.estimates[est_label+suffix].get_start_gateset(goparams)
                        if gsStart_robust.frobeniusdist(gsStart) < 1e-8:
                            printer.log("-- Conveying '%s' gauge optimization to %s estimate --" % (goLabel,est_label+suffix),2)
                            params = ret.estimates[est_label].goparameters[goLabel] #no need to copy here
                            gsopt = ret.estimates[est_label].gatesets[goLabel].copy()
                            ret.estimates[est_label + suffix].add_gaugeoptimized(params, gsopt, goLabel, comm, printer-3)
                        else:
                            printer.log("-- Performing '%s' gauge optimization on %s estimate --" % (goLabel,est_label+suffix),2)
                            ret.estimates[est_label + suffix].add_gaugeoptimized(goparams, None, goLabel, comm, printer-3)

            # Add gauge optimizations to end of any existing "stdout" meta info
            if 'stdout' in ret.estimates[est_label].meta:
                ret.estimates[est_label].meta['stdout'].extend(printer.stop_recording())
            else:
                ret.estimates[est_label].meta['stdout'] = printer.stop_recording()

    #Write results to a pickle file if desired
    if output_pkl and (comm is None or comm.Get_rank() == 0):
        if _compat.isstr(output_pkl):
            with open(output_pkl, 'wb') as pklfile:
                _pickle.dump(ret, pklfile)
        else:
            _pickle.dump(ret, output_pkl)

    return ret


def gaugeopt_suite_to_dictionary(gaugeOptSuite, gs_target, advancedOptions=None, verbosity=0):
    """
    Constructs a dictionary of gauge-optimization parameter dictionaries based
    on "gauge optimization suite" name(s).

    This is primarily a helper function for :func:`do_stdpractice_gst`, but can
    be useful in its own right for constructing the would-be gauge optimization
    dictionary used in :func:`do_stdpractice_gst` and modifying it slightly before
    before passing it in (`do_stdpractice_gst` will accept a raw dictionary too).

    Parameters
    ----------
    gaugeOptSuite : str or dict, optional
        Specifies which gauge optimizations to perform on each estimate.  An
        string (see below) specifies a built-in set of gauge optimizations,
        otherwise `gaugeOptSuite` should be a dictionary of gauge-optimization
        parameter dictionaries, as specified by the `gaugeOptParams` argument
        of :func:`do_long_sequence_gst`.  The key names of `gaugeOptSuite` then
        label the gauge optimizations within the resuling `Estimate` objects.
        The built-in gauge optmization suites are:

          - "single" : performs only a single "best guess" gauge optimization.
          - "varySpam" : varies spam weight and toggles SPAM penalty (0 or 1).
          - "varySpamWt" : varies spam weight but no SPAM penalty.
          - "varyValidSpamWt" : varies spam weight with SPAM penalty == 1.
          - "toggleValidSpam" : toggles spame penalty (0 or 1); fixed SPAM wt.
          - "unreliable2Q" : adds branch to a spam suite that weights 2Q gates less
          - "none" : no gauge optimizations are performed.

    gs_target : GateSet
        A gate set which specifies the dimension (i.e. parameterization) of the
        gauge-optimization and the basis.  Usually this is set to the *ideal*
        `target gate set` for the gate set being gauge optimized.

    advancedOptions : dict, optional
        A dictionary of advanced options for internal use.

    verbosity : int
        The verbosity to attach to the various gauge optimization parameter
        dictionaries.

    Returns
    -------
    dict
        A dictionary whose keys are the labels of the different gauge
        optimizations to perform and whose values are the corresponding
        dictionaries of arguments to :func:`gaugeopt_to_target` (or lists
        of such dictionaries for a multi-stage gauge optimization).
    """
    printer = _objs.VerbosityPrinter.build_printer(verbosity)

    #Build ordered dict of gauge optimization parameters
    if isinstance(gaugeOptSuite, dict):
        gaugeOptSuite_dict = _collections.OrderedDict()
        for lbl, goparams in gaugeOptSuite.items():
            if hasattr(goparams,'keys'):
                gaugeOptSuite_dict[lbl] = goparams.copy()
                gaugeOptSuite_dict[lbl].update( {'verbosity': printer } )
            else:
                assert(isinstance(goparams, list)), "If not a dictionary, gauge opt params should be a list of dicts!"
                gaugeOptSuite_dict[lbl] = []
                for goparams_stage in goparams:
                    dct = goparams_stage.copy()
                    dct.update( {'verbosity': printer } )
                    gaugeOptSuite_dict[lbl].append( dct )

    else:
        gaugeOptSuite_dict = _collections.OrderedDict()
        if _compat.isstr(gaugeOptSuite):
            gaugeOptSuites = [gaugeOptSuite]
        else:
            gaugeOptSuites = gaugeOptSuite[:] #assumes gaugeOptSuite is a list/tuple of strs

        for suiteName in gaugeOptSuites:
            if suiteName == "single":

                stages = [ ] #multi-stage gauge opt
                gg = gs_target.default_gauge_group
                if isinstance(gg, _objs.TrivialGaugeGroup):
                    #just do a single-stage "trivial" gauge opts using default group
                    gaugeOptSuite_dict['single'] =  { 'verbosity': printer }
                    if "unreliable2Q" in gaugeOptSuites and gs_target.dim == 16:
                        gaugeOptSuite_dict['single-2QUR'] = { 'verbosity': printer }

                elif gg is not None:

                    #Stage 1: plain vanilla gauge opt to get into "right ballpark"
                    if gg.name in ("Full", "TP"):
                        stages.append(
                            {
                                'itemWeights': {'gates': 1.0, 'spam': 1.0},
                                'verbosity': printer
                            })

                    #Stage 2: unitary gauge opt that tries to nail down gates (at
                    #         expense of spam if needed)
                    stages.append(
                        {
                            'itemWeights': {'gates': 1.0, 'spam': 0.0},
                            'gauge_group': _objs.UnitaryGaugeGroup(gs_target.dim, gs_target.basis),
                            'verbosity': printer
                        })

                    #Stage 3: spam gauge opt that fixes spam scaling at expense of
                    #         non-unital parts of gates (but shouldn't affect these
                    #         elements much since they should be small from Stage 2).
                    s3gg = _objs.SpamGaugeGroup if (gg.name == "Full") else \
                           _objs.TPSpamGaugeGroup
                    stages.append(
                        {
                            'itemWeights': {'gates': 0.0, 'spam': 1.0},
                            'spam_penalty_factor': 1.0,
                            'gauge_group': s3gg(gs_target.dim),
                            'verbosity': printer
                        })

                    gaugeOptSuite_dict['single'] = stages #can be a list of stage dictionaries

                    if "unreliable2Q" in gaugeOptSuites and gs_target.dim == 16:
                        if advancedOptions is not None:
                            advanced = advancedOptions.get('all',{}) #'unreliableGates' can only be specified in 'all' options
                        else: advanced = {}
                        unreliableGates = advanced.get('unreliableGates',['Gcnot','Gcphase','Gms','Gcn','Gcx','Gcz'])
                        if any([gl in gs_target.gates.keys() for gl in unreliableGates]):
                            stage2_item_weights = {'gates': 1, 'spam': 0.0}
                            for gl in unreliableGates:
                                if gl in gs_target.gates.keys(): stage2_item_weights[gl] = 0.01
                            stages_2QUR = [stage.copy() for stage in stages] # ~deep copy of stages
                            iStage2 = 1 if gg.name in ("Full", "TP") else 0
                            stages_2QUR[iStage2]['itemWeights'] = stage2_item_weights
                            gaugeOptSuite_dict['single-2QUR'] = stages_2QUR #add additional gauge opt

            elif suiteName in ("varySpam", "varySpamWt", "varyValidSpamWt", "toggleValidSpam"):

                itemWeights_bases = _collections.OrderedDict()
                itemWeights_bases[""] = {'gates': 1}

                if "unreliable2Q" in gaugeOptSuites and gs_target.dim == 16:
                    if advancedOptions is not None:
                        advanced = advancedOptions.get('all',{}) #'unreliableGates' can only be specified in 'all' options
                    else: advanced = {}
                    unreliableGates = advanced.get('unreliableGates',['Gcnot','Gcphase','Gms','Gcn','Gcx','Gcz'])
                    if any([gl in gs_target.gates.keys() for gl in unreliableGates]):
                        base = {'gates': 1}
                        for gl in unreliableGates:
                            if gl in gs_target.gates.keys(): base[gl] = 0.01
                        itemWeights_bases["-2QUR"] = base

                if suiteName == "varySpam":
                    vSpam_range = [0,1]; spamWt_range = [1e-4,1e-1]
                elif suiteName == "varySpamWt":
                    vSpam_range = [0]; spamWt_range = [1e-4,1e-1]
                elif suiteName == "varyValidSpamWt":
                    vSpam_range = [1]; spamWt_range = [1e-4,1e-1]
                elif suiteName == "toggleValidSpam":
                    vSpam_range = [0,1]; spamWt_range = [1e-3]

                for postfix,baseWts in itemWeights_bases.items():
                    for vSpam in vSpam_range:
                        for spamWt in spamWt_range:
                            lbl = "Spam %g%s%s" % (spamWt, "+v" if vSpam else "", postfix)
                            itemWeights = baseWts.copy()
                            itemWeights['spam'] = spamWt
                            gaugeOptSuite_dict[lbl] = {
                                'itemWeights': itemWeights,
                                'spam_penalty_factor': vSpam, 'verbosity': printer }

            elif suiteName == "unreliable2Q":
                assert( any([nm in ("single", "varySpam", "varySpamWt", "varyValidSpamWt", "toggleValidSpam")
                            for nm in gaugeOptSuite])), "'unreliable2Q' suite must be used with a spam or single suite."

            elif suiteName == "none":
                pass #add nothing

            else:
                raise ValueError("Invalid `gaugeOptSuite` argument - unknown suite '%s'" % suiteName)

    return gaugeOptSuite_dict



# ------------------ HELPER FUNCTIONS -----------------------------------

def _load_gateset(gatesetFilenameOrObj):
    if _compat.isstr(gatesetFilenameOrObj):
        return _io.load_gateset(gatesetFilenameOrObj)
    else:
        return gatesetFilenameOrObj #assume a GateSet object

def _load_fiducials_and_germs(prepStrsListOrFilename,
                              effectStrsListOrFilename,
                              germsListOrFilename):

    if _compat.isstr(prepStrsListOrFilename):
        prepStrs = _io.load_gatestring_list(prepStrsListOrFilename)
    else: prepStrs = prepStrsListOrFilename

    if effectStrsListOrFilename is None:
        effectStrs = prepStrs #use same strings for effectStrs if effectStrsListOrFilename is None
    else:
        if _compat.isstr(effectStrsListOrFilename):
            effectStrs = _io.load_gatestring_list(effectStrsListOrFilename)
        else: effectStrs = effectStrsListOrFilename

    #Get/load germs
    if _compat.isstr(germsListOrFilename):
        germs = _io.load_gatestring_list(germsListOrFilename)
    else: germs = germsListOrFilename

    return prepStrs, effectStrs, germs


def _load_dataset(dataFilenameOrSet, comm, verbosity):
    """Loads a DataSet from the dataFilenameOrSet argument of functions in this module."""
    printer = _objs.VerbosityPrinter.build_printer(verbosity, comm)
    if _compat.isstr(dataFilenameOrSet):
        if comm is None or comm.Get_rank() == 0:
            if _os.path.splitext(dataFilenameOrSet)[1] == ".pkl":
                with open(dataFilenameOrSet,'rb') as pklfile:
                    ds = _pickle.load(pklfile)
            else:
                ds = _io.load_dataset(dataFilenameOrSet, True, "aggregate", printer)
            if comm is not None: comm.bcast(ds, root=0)
        else:
            ds = comm.bcast(None, root=0)
    else:
        ds = dataFilenameOrSet #assume a Dataset object

    return ds


def _get_lsgst_lists(dschk, gs_target, prepStrs, effectStrs, germs,
                     maxLengths, advancedOptions, verbosity):
    """
    Sequence construction logic, fatctored into this separate
    function because it's shared do_long_sequence_gst and
    do_model_evaluation.
    """
    if advancedOptions is None: advancedOptions = {}

    #Update: now always include LGST strings unless advanced options says otherwise
    #Get starting point (so we know whether to include LGST strings)
    #LGSTcompatibleGates = all([(isinstance(g,_objs.FullyParameterizedGate) or
    #                            isinstance(g,_objs.TPParameterizedGate))
    #                           for g in gs_target.gates.values()])
    #if  LGSTcompatibleGates:
    #    startingPt = advancedOptions.get('starting point',"LGST")
    #else:
    #    startingPt = advancedOptions.get('starting point',"target")

    #Construct gate sequences
    actionIfMissing = advancedOptions.get('missingDataAction','drop')
    gateLabels = advancedOptions.get(
        'gateLabels', list(gs_target.gates.keys()))
    lsgstLists = _construction.stdlists.make_lsgst_structs(
        gateLabels, prepStrs, effectStrs, germs, maxLengths,
        truncScheme = advancedOptions.get('truncScheme',"whole germ powers"),
        nest = advancedOptions.get('nestedGateStringLists',True),
        includeLGST = advancedOptions.get('includeLGST', True),
        gateLabelAliases = advancedOptions.get('gateLabelAliases',None),
        sequenceRules = advancedOptions.get('stringManipRules',None),
        dscheck=dschk, actionIfMissing=actionIfMissing,
        germLengthLimits=advancedOptions.get('germLengthLimits',None),
        verbosity=verbosity)
    assert(len(maxLengths) == len(lsgstLists))

    return lsgstLists

def _post_opt_processing(callerName, ds, gs_target, gs_start, lsgstLists,
                         parameters, opt_args, gs_lsgst_list, gaugeOptParams,
                         advancedOptions, comm, memLimit, output_pkl, verbosity,
                         profiler, evaltree_cache=None):
    """
    Performs all of the post-optimization processing common to
    do_long_sequence_gst and do_model_evaluation.

    Creates a Results object to be returned from do_long_sequence_gst
    and do_model_evaluation (passed in as 'callerName').  Performs
    gauge optimization, and robust data scaling (with re-optimization
    if needed and opt_args is not None - i.e. only for
    do_long_sequence_gst).
    """
    printer = _objs.VerbosityPrinter.build_printer(verbosity, comm)
    if advancedOptions is None: advancedOptions = {}
    tRef = _time.time()

    ret = advancedOptions.get('appendTo',None)
    if ret is None:
        ret = _objs.Results()
        ret.init_dataset(ds)
        ret.init_gatestrings(lsgstLists)
    else:
        assert(ret.dataset is ds), "DataSet inconsistency: cannot append!"
        assert(len(lsgstLists) == len(ret.gatestring_structs['iteration'])), \
            "Iteration count inconsistency: cannot append!"
        for i,(a,b) in enumerate(zip(lsgstLists,ret.gatestring_structs['iteration'])):
            assert(len(a.allstrs)==len(b.allstrs)), \
                "Iteration %d should have %d of sequences but has %d" % (i,len(b.allstrs),len(a.allstrs))
            assert(set(a.allstrs)==set(b.allstrs)), \
                "Iteration %d: sequences don't match existing Results object!" % i

    #add estimate to Results
    estlbl = advancedOptions.get('estimateLabel','default')
    ret.add_estimate(gs_target, gs_start, gs_lsgst_list, parameters, estlbl)

    #Do final gauge optimization to *final* iteration result only
    if gaugeOptParams != False:
        gaugeOptParams = gaugeOptParams.copy() #so we don't modify the caller's dict
        if "targetGateset" not in gaugeOptParams:
            gaugeOptParams["targetGateset"] = gs_target

        # somewhat redundant given add_gaugeoptimized behavior - but
        #  if not here won't do parallel gaugeopt_to_target below
        if "comm" not in gaugeOptParams:
            gaugeOptParams["comm"] = comm

        gaugeOptParams['returnAll'] = True # so we get gaugeEl to save
        gaugeOptParams['gateset'] = gs_lsgst_list[-1] #starting gate set
        _, gaugeEl, go_gs_final = _alg.gaugeopt_to_target(**gaugeOptParams)
        gaugeOptParams['_gaugeGroupEl'] = gaugeEl #store gaugeopt el
        ret.estimates[estlbl].add_gaugeoptimized(gaugeOptParams, go_gs_final,
                                                 None, comm, printer-1)        

        tNxt = _time.time()
        profiler.add_time('%s: gauge optimization' % callerName,tRef); tRef=tNxt

    #Perform extra analysis if a bad fit was obtained
    rawLists = [ l.allstrs if isinstance(l,_objs.LsGermsStructure) else l
                 for l in lsgstLists ]
    objective = advancedOptions.get('objective', 'logl')
    badFitThreshold = advancedOptions.get('badFitThreshold',DEFAULT_BAD_FIT_THRESHOLD)
    if ret.estimates[estlbl].misfit_sigma(evaltree_cache=evaltree_cache) > badFitThreshold:
        onBadFit = advancedOptions.get('onBadFit',["Robust+"]) # empty list => 'do nothing'
        if len(onBadFit) > 0 and parameters.get('weights',None) is None:

            # Get by-sequence goodness of fit
            if objective == "chi2":
                fitQty = _tools.chi2_terms(gs_lsgst_list[-1], ds, rawLists[-1],
                                           advancedOptions.get('minProbClipForWeighting',1e-4),
                                           advancedOptions.get('probClipInterval',(-1e6,1e6)),
                                           False, False, memLimit,
                                           advancedOptions.get('gateLabelAliases',None))
            else:
                maxLogL = _tools.logl_max_terms(gs_lsgst_list[-1], ds, rawLists[-1],
                                                gateLabelAliases=advancedOptions.get(
                                                    'gateLabelAliases',None))

                logL = _tools.logl_terms(gs_lsgst_list[-1], ds, rawLists[-1],
                                         advancedOptions.get('minProbClip',1e-4),
                                         advancedOptions.get('probClipInterval',(-1e6,1e6)),
                                         advancedOptions.get('radius',1e-4),
                                         gateLabelAliases=advancedOptions.get('gateLabelAliases',None))
                fitQty = 2*(maxLogL - logL)

            #Note: fitQty[iGateString] gives fit quantity for a single gate
            # string, aggregated over outcomes.
            expected = (len(ds.get_outcome_labels())-1) # == "k"
            dof_per_box = expected; nboxes = len(rawLists[-1])
            pc = 0.95 #hardcoded confidence level for now -- make into advanced option w/default

            for scale_typ in onBadFit:
                gsWeights = {}
                if scale_typ in ("robust","Robust"):
                    # Robust scaling V1: drastically scale down weights of especially bad sequences
                    threshold = _np.ceil(_chi2.ppf(1 - pc/nboxes, dof_per_box))
                    for i,gstr in enumerate(rawLists[-1]):
                        if fitQty[i] > threshold:
                            gsWeights[gstr] = expected/fitQty[i] #scaling factor
                    reopt = bool(scale_typ == "Robust")

                elif scale_typ in ("robust+","Robust+"):
                    # Robust scaling V2: V1 + rescale to desired chi2 distribution without reordering
                    threshold = _np.ceil(_chi2.ppf(1 - pc/nboxes, dof_per_box))
                    scaled_fitQty = fitQty.copy()
                    for i,gstr in enumerate(rawLists[-1]):
                        if fitQty[i] > threshold:
                            gsWeights[gstr] = expected/fitQty[i] #scaling factor
                            scaled_fitQty[i] = expected # (fitQty[i]*gsWeights[gstr])

                    N = len(fitQty)
                    percentiles = [ _chi2.ppf((i+1)/(N+1), dof_per_box) for i in range(N) ]
                    for iBin,i in enumerate(_np.argsort(scaled_fitQty)):
                        gstr = rawLists[-1][i]
                        fit, expected = scaled_fitQty[i], percentiles[iBin]
                        if fit > expected:
                            if gstr in gsWeights: gsWeights[gstr] *= expected/fit
                            else: gsWeights[gstr] = expected/fit

                    reopt = bool(scale_typ == "Robust+")

                elif scale_typ == "do nothing":
                    continue #go to next on-bad-fit directive
                else:
                    raise ValueError("Invalid on-bad-fit directive: %s" % scale_typ)

                tNxt = _time.time()
                profiler.add_time('%s: robust data scaling init' % callerName,tRef); tRef=tNxt

                scale_params = parameters.copy()
                scale_params['weights'] = gsWeights

                if reopt and (opt_args is not None):
                    #convert weights dict to an array for do_XXX methods below
                    gsWeightsArray = _np.ones( len(rawLists[-1]), 'd')
                    gsindx = { gatestr:i for i,gatestr in enumerate(rawLists[-1]) }
                    for gatestr, weight in gsWeights.items():
<<<<<<< HEAD
                        gsWeightsArray[ rawLists[-1].index(gatestr) ] = weight

=======
                        gsWeightsArray[ gsindx[gatestr] ] = weight
                    
>>>>>>> 6b63ee72
                    reopt_args = dict(dataset=ds,
                                      startGateset=gs_lsgst_list[-1],
                                      gateStringsToUse=rawLists[-1],
                                      gatestringWeights=gsWeightsArray,
                                      verbosity=printer-1)
                    for x in ('maxiter', 'tol', 'cptp_penalty_factor', 'spam_penalty_factor',
                              'probClipInterval', 'check', 'gateLabelAliases',
                              'memLimit', 'comm', 'distributeMethod', 'profiler'):
                        reopt_args[x] = opt_args[x]

                    printer.log("--- Re-optimizing %s after robust data scaling ---" % objective)
                    if objective == "chi2":
                        reopt_args['useFreqWeightedChiSq'] = opt_args['useFreqWeightedChiSq']
                        reopt_args['minProbClipForWeighting'] = opt_args['minProbClipForWeighting']
                        reopt_args['check_jacobian'] = opt_args['check_jacobian']
                        _, gs_reopt = _alg.do_mc2gst(**reopt_args)

                    elif objective == "logl":
                        reopt_args['minProbClip'] = opt_args['minProbClip']
                        reopt_args['radius'] = opt_args['radius']
                        _, gs_reopt = _alg.do_mlgst(**reopt_args)

                    tNxt = _time.time()
                    profiler.add_time('%s: robust data scaling re-opt' % callerName,tRef); tRef=tNxt

                    # Re-run final iteration of GST with weights computed above,
                    # and just keep (?) old estimates of all prior iterations (or use "blank"
                    # sentinel once this is supported).
                    ret.add_estimate(gs_target, gs_start, gs_lsgst_list[0:-1] + [gs_reopt],
                                     scale_params, estlbl+"."+scale_typ)
                else:
                    ret.add_estimate(gs_target, gs_start, gs_lsgst_list,
                                     scale_params, estlbl+"."+scale_typ)

                #Do final gauge optimization to data-scaled estimate also
                if gaugeOptParams != False:
                    if reopt and (opt_args is not None):
                        gaugeOptParams = gaugeOptParams.copy() #so we don't modify the caller's dict
                        if '_gaugeGroupEl' in gaugeOptParams: del gaugeOptParams['_gaugeGroupEl']

                        if "targetGateset" not in gaugeOptParams:
                            gaugeOptParams["targetGateset"] = gs_target
                        if "comm" not in gaugeOptParams:
                            gaugeOptParams["comm"] = comm

                        gaugeOptParams['returnAll'] = True # so we get gaugeEl to save
                        gaugeOptParams['gateset'] = gs_reopt #starting gate set
                        _, gaugeEl, go_gs_reopt = _alg.gaugeopt_to_target(**gaugeOptParams)
                        gaugeOptParams['_gaugeGroupEl'] = gaugeEl #store gaugeopt el

                        tNxt = _time.time()
                        profiler.add_time('%s: robust data scaling gauge-opt' % callerName,tRef); tRef=tNxt

                        # add new gauge-re-optimized result as above
                        ret.estimates[estlbl+'.'+scale_typ].add_gaugeoptimized(
                            gaugeOptParams, go_gs_reopt, None, comm, printer-1)
                    else:
                        # add same gauge-optimized result as above
                        ret.estimates[estlbl+'.'+scale_typ].add_gaugeoptimized(
                            gaugeOptParams.copy(), go_gs_final, None, comm, printer-1)


    profiler.add_time('%s: results initialization' % callerName,tRef)

    #Add recorded info (even robust-related info) to the *base*
    #   estimate label's "stdout" meta information
    if printer.is_recording():
        ret.estimates[estlbl].meta['stdout'] = printer.stop_recording()

    #Write results to a pickle file if desired
    if output_pkl and (comm is None or comm.Get_rank() == 0):
        if _compat.isstr(output_pkl):
            with open(output_pkl, 'wb') as pklfile:
                _pickle.dump(ret, pklfile)
        else:
            _pickle.dump(ret, output_pkl)

    return ret



<|MERGE_RESOLUTION|>--- conflicted
+++ resolved
@@ -580,14 +580,9 @@
         profiler=profiler,
         comm=comm, distributeMethod=advancedOptions.get(
             'distributeMethod',"default"),
-<<<<<<< HEAD
-        check=advancedOptions.get('check',False) )
-
-=======
         check=advancedOptions.get('check',False),
         evaltree_cache={} )
     
->>>>>>> 6b63ee72
     if objective == "chi2":
         args['useFreqWeightedChiSq'] = advancedOptions.get(
             'useFreqWeightedChiSq',False)
@@ -1278,13 +1273,8 @@
                     gsWeightsArray = _np.ones( len(rawLists[-1]), 'd')
                     gsindx = { gatestr:i for i,gatestr in enumerate(rawLists[-1]) }
                     for gatestr, weight in gsWeights.items():
-<<<<<<< HEAD
-                        gsWeightsArray[ rawLists[-1].index(gatestr) ] = weight
-
-=======
                         gsWeightsArray[ gsindx[gatestr] ] = weight
                     
->>>>>>> 6b63ee72
                     reopt_args = dict(dataset=ds,
                                       startGateset=gs_lsgst_list[-1],
                                       gateStringsToUse=rawLists[-1],
