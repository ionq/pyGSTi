dist: xenial
language: python

python:
  - 3.8
  - 3.7
  - 3.6
  - 3.5

env:
  global:
    - SKIP_DEAP=1 # skip evolutionary optimization
    - NOSE_VERBOSE=2
    - NOSE_WITH_TIMER=1
    - NOSE_WITH_ID=1
    - NOSE_REDNOSE=1
    - NOSE_WITH_COVERAGE=1
    - NOSE_COVER_PACKAGE="pygsti"
    - NOSE_PROCESSES=-1
    - NOSE_NOPATH=1 # use installed package, not source tree under CWD
    - NOSE_PROCESS_TIMEOUT=2400 # timeout after 40 minutes (travis job timeout is 50 minutes)
  matrix:
    - NOSE_WHERE="test/unit/"

# Install native package dependencies & initialize build environment
before_install:
  - >
    sudo apt-get update -qq -y &&
    sudo apt-get install -qq -y
    gfortran libblas-dev liblapack-dev openmpi-bin openmpi-common openssh-client
    openssh-server libopenmpi1.10 libopenmpi-dev libsuitesparse-dev
  - cmake --version
  - gcc --version

install:
  # see https://github.com/cvxgrp/cvxpy/issues/968
  - pip install "numpy>=1.16.0"
  # Cython must be pre-installed to build native extensions on pyGSTi install
  - pip install cython

  - pip install .[testing]
<<<<<<< HEAD
  # HACK - upgrade numpy manually b/c built into TravisCI build and doesn't install the latest version
  - pip install numpy --upgrade 
  # Show pip environment, for diagnostics
=======
>>>>>>> dd4ad669
  - pip freeze

# Default `test' stage script
script:
  - python -Ic "import pygsti; print(pygsti.__version__); print(pygsti.__path__)"
  - echo "nosetests $NOSETESTS"
  - nosetests $NOSETESTS

# Cache pip packages
cache:
  pip: true
  timeout: 1000

stages:
  - name: lint
    if: NOT branch IN (master, beta)
  - name: lint-comprehensive
    if: branch IN (master, beta)
  - test
  # Run extra tests, but only on master/beta
  - name: test-extra
    if: branch IN (master, beta, ci-debug)
  - name: push
    if: (branch = develop) AND (NOT (type = pull_request))
  - name: deploy
    if: tag IS present

jobs:
  include:
    - &lint-job
      stage: lint
      name: "PEP8"
      python: 3.7
      before_install: skip
      install:
        - pip install flake8
      script:
        - python -m flake8 --statistics $LINTOPTS pygsti
    - <<: *lint-job
      name: "Critical errors"
      env: LINTOPTS="--config=.flake8-critical"
    - <<: *lint-job
      stage: lint-comprehensive
      name: "Comprehensive linting"

    # Can't use matrix expansion for included jobs or custom stages, so we'll manually list extra jobs
    - stage: test-extra
      python: 3.5
      env: NOSE_WHERE="test/test_packages/" NOSETESTS="algorithms algorithmsb"
    - stage: test-extra
      python: 3.5
      env: NOSE_WHERE="test/test_packages/" NOSETESTS="report reportb"
    - stage: test-extra
      python: 3.5
      env: NOSE_WHERE="test/test_packages/" NOSETESTS="drivers objects tools iotest optimize construction extras"
    - stage: test-extra
      python: 3.5
      # MPI nose utils needs sys.path
      env: NOSE_WHERE="test/test_packages/" NOSE_NOPATH="" NOSETESTS="mpi"

    - stage: push
      env: PUSH_BRANCH="beta"
      install: skip
      before_install:
        - >-
          openssl aes-256-cbc
          -K $encrypted_8f2a7a9a4246_key
          -iv $encrypted_8f2a7a9a4246_iv
          -in CI/github_deploy_key.enc
          -out CI/github_deploy_key
          -d
        - chmod 600 CI/github_deploy_key
        - eval $(ssh-agent -s)
        - ssh-add CI/github_deploy_key
      script:
        - CI/push.sh

    - stage: deploy
      env: PYPI_DEPLOY=1
      install:
        - pip install -e .[extension_modules]
      script:
        - echo "Pushing $TRAVIS_TAG to PyPI"

  allow_failures:
    - stage: lint
      name: "PEP8"

deploy:
  provider: pypi
  user: pygsti-ci
  password:
    secure: vK9Lm939ZRMgQ/UdpCRSrbiWSN5h0e0/vKV+ZCtUL63KHMaK9AShSJhNOWZ2RUIi3c/ZKTlllCgj9O/r0MjP2qE5N3DLhm0t+QNjgMM4Iz4bsMJx4nPYTrAeiShyffPFJWSVSP9l6054mBGZow6aeZEzDGsF2Y3LzISzE47c8xFxJI2TSM1AJ+j1feRsayTDepBq5+di2z3GgBXT8qDWMS4EY+ljdgsHBQ5xRh3HmT5AcecltwRmNaWprLSukjpmTuX+HKgMazSKCsqvTXSuhKive+7OxONu0JGva14GGk9baO3mGVaYA0+9R72QIQxD2hKdLwzHzYeo1Rue1AAggKdlSUDZ5InrqXx2ASkdqyqw7p6GUyxEQGErSvbqyPqgyCs0wNkxZR9xAGeUX9SztZxhgQyFlZRdq0gahSQB6vuwlbg8NlV/hMW94n/wk+NrARf7fCSw9rglIaTECGjcxaijc4r+EAVwyiEwtoT7wsei1A2sNfxHBJaZfjy7VXPhE5oSswPQV4B5uS9pxuiEWFfFor4e+iHtwQTR/KkKDrm0OOmWSemHgO4MLubupPrTzyViGfHM7BGHNe8D9FpY+IgMV/7Je+WwbDfccY4PZgjKZq1HYHnbQIhIyO7nckU6LXh1YPC/32NxOCThB+0H484B5dvPYjprIXQ+xIDRcKc=
  distributions: "sdist"
  skip_existing: true
  on:
    tags: true
    condition: $PYPI_DEPLOY = 1

notifications:
  email:
    on_success: change
    on_failure: always<|MERGE_RESOLUTION|>--- conflicted
+++ resolved
@@ -39,12 +39,6 @@
   - pip install cython
 
   - pip install .[testing]
-<<<<<<< HEAD
-  # HACK - upgrade numpy manually b/c built into TravisCI build and doesn't install the latest version
-  - pip install numpy --upgrade 
-  # Show pip environment, for diagnostics
-=======
->>>>>>> dd4ad669
   - pip freeze
 
 # Default `test' stage script
